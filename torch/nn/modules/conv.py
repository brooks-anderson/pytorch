--- conflicted
+++ resolved
@@ -742,12 +742,8 @@
         if self.padding_mode != 'zeros':
             raise ValueError('Only `zeros` padding mode is supported for ConvTranspose1d')
 
-<<<<<<< HEAD
         assert isinstance(self.padding, tuple)
-        # One cannot replace List by Tuple or Sequence in "_output_padding" because 
-=======
         # One cannot replace List by Tuple or Sequence in "_output_padding" because
->>>>>>> f388f43e
         # TorchScript does not support `Sequence[T]` or `Tuple[T, ...]`.
         output_padding = self._output_padding(
             input, output_size, self.stride, self.padding, self.kernel_size, self.dilation)  # type: ignore
@@ -891,12 +887,8 @@
         if self.padding_mode != 'zeros':
             raise ValueError('Only `zeros` padding mode is supported for ConvTranspose2d')
 
-<<<<<<< HEAD
         assert isinstance(self.padding, tuple)
-        # One cannot replace List by Tuple or Sequence in "_output_padding" because 
-=======
         # One cannot replace List by Tuple or Sequence in "_output_padding" because
->>>>>>> f388f43e
         # TorchScript does not support `Sequence[T]` or `Tuple[T, ...]`.
         output_padding = self._output_padding(
             input, output_size, self.stride, self.padding, self.kernel_size, self.dilation)  # type: ignore
@@ -1037,12 +1029,8 @@
         if self.padding_mode != 'zeros':
             raise ValueError('Only `zeros` padding mode is supported for ConvTranspose3d')
 
-<<<<<<< HEAD
         assert isinstance(self.padding, tuple)
-        # One cannot replace List by Tuple or Sequence in "_output_padding" because 
-=======
         # One cannot replace List by Tuple or Sequence in "_output_padding" because
->>>>>>> f388f43e
         # TorchScript does not support `Sequence[T]` or `Tuple[T, ...]`.
         output_padding = self._output_padding(
             input, output_size, self.stride, self.padding, self.kernel_size, self.dilation)  # type: ignore
