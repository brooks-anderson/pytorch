import torch
import inspect
import numbers
import typing
import enum
import warnings
from typing import Any, Callable, Dict, List, Optional, Tuple, NamedTuple, cast
from torch._jit_internal import boolean_dispatched

class ArgsKwargsPair(NamedTuple):
    """
    Simple named tuple for wrapping args/kwargs pairs.
    """
    args: Tuple[Any, ...]
    kwargs: Dict[str, Any]

_manual_overrides : Dict[Callable, List[inspect.Signature]] = {}

def _nonzero_schemas():
    signatures = []

    def nonzero(self):
        pass
    signatures.append(inspect.signature(nonzero))

    def nonzero(self, *, as_tuple : bool):  # type: ignore[no-redef]
        pass
    signatures.append(inspect.signature(nonzero))

    return signatures

_manual_overrides[torch.nonzero] = _nonzero_schemas()

class _FakeGlobalNamespace:
    def __getattr__(self, name):
        if name == 'torch':
            return torch
        raise RuntimeError('Expected a torch namespace lookup')

_type_eval_globals = {'Tensor' : torch.Tensor, 'Device' : torch.device, 'Layout' : torch.layout,
                      'number' : numbers.Number, 'Future' : torch.jit.Future,
                      'AnyEnumType' : enum.Enum, 'QScheme' : torch.qscheme,
<<<<<<< HEAD
                      '__torch__': _FakeGlobalNamespace(),
=======
                      '__torch__': _FakeGlobalNamespace(), 'NoneType': type(None),
>>>>>>> 9f77456f
                      't': typing.TypeVar('t')}
for k in dir(typing):
    _type_eval_globals[k] = getattr(typing, k)

def _torchscript_type_to_python_type(ts_type : 'torch._C.JitType') -> Any:
    """
    Convert a TorchScript type to a Python type (including subtypes) via
    eval'ing the annotation_str. _type_eval_globals sets up expressions
    like "List" and "Future" to map to actual types (typing.List and jit.Future)
    """
    return eval(ts_type.annotation_str, _type_eval_globals)

def _torchscript_schema_to_signature(ts_schema : torch._C.FunctionSchema) -> inspect.Signature:
    parameters : List[inspect.Parameter] = []
    for arg in ts_schema.arguments:
        arg_type = _torchscript_type_to_python_type(arg.type)
        default = arg.default_value if arg.has_default_value() else inspect.Parameter.empty
        # TODO: Figure out if this is safe. It seems like when generating the type signatures for
        # PythonArgParser, we emit signatures with `input` instead of `self` as the first tensor
        # argument name. Downstream, if someone converts that positional argument to a keyword
        # argument, the name mismatch will break things, so here we're going to normalize the
        # name to "input"
        name = arg.name if arg.name != 'self' else 'input'
        kind = inspect.Parameter.KEYWORD_ONLY if arg.kwarg_only else inspect.Parameter.POSITIONAL_OR_KEYWORD
        parameters.append(inspect.Parameter(name=name, kind=kind, default=default, annotation=arg_type))
    return_types = [_torchscript_type_to_python_type(ret.type) for ret in ts_schema.returns]
    if len(return_types) == 0:
        return_type = None
    elif len(return_types) == 1:
        return_type = return_types[0]
    else:
        return_type = tuple(return_types)

    return inspect.Signature(parameters, return_annotation=return_type)

def get_signature_for_torch_op(op : Callable) -> Optional[List[inspect.Signature]]:
    """
    Given an operator on the `torch` namespace, return a list of `inspect.Signature`
    objects corresponding to the overloads of that op.. May return `None` if a signature
    could not be retrieved.

    Args:
        op (Callable): An operator on the `torch` namespace to look up a signature for

    Returns:
        Optional[List[inspect.Signature]]: A list of signatures for the overloads of this
            operator, or None if the operator signatures could not be retrieved.
    """
    override = _manual_overrides.get(op)
    if override:
        return override

    aten_fn = torch.jit._builtins._find_builtin(op)

    if aten_fn is None:
        return None

    schemas = torch._C._jit_get_schemas_for_operator(aten_fn)
    signatures = [_torchscript_schema_to_signature(schema) for schema in schemas]

    return signatures

def create_type_hint(x):
    if isinstance(x, list) or isinstance(x, tuple):
        # todo(chilli): Figure out the right way for mypy to handle this
        if isinstance(x, list):
            def ret_type(x):
                return List[x]  # type: ignore[valid-type]
        else:
            def ret_type(x):
                return Tuple[x, ...]
        if len(x) == 0:
            return ret_type(Any)
        base_type = x[0]
        for t in x:
            if issubclass(t, base_type):
                continue
            elif issubclass(base_type, t):
                base_type = t
            else:
                return ret_type(Any)
        return ret_type(base_type)
    return x

def type_matches(signature_type : Any, argument_type : Any):
    sig_origin_type = getattr(signature_type, '__origin__', signature_type)

    if signature_type is argument_type:
        return True

    # Union types in signature. Given type needs to match one of the
    # contained types in the Union
    if sig_origin_type is typing.Union and signature_type != argument_type:
        sig_contained = signature_type.__args__
        return any(type_matches(c, argument_type) for c in sig_contained)

    if signature_type is List[int] and argument_type is int:
        # int can be promoted to List[int]
        return True

    if getattr(signature_type, '__origin__', None) in {list, List}:
        sig_el_type = signature_type.__args__[0]
        if not inspect.isclass(sig_el_type):
            warnings.warn(
                f"Does not support nested parametric types, got {signature_type}. Please file a bug.")
            return False
        if getattr(argument_type, '__origin__', None) in {list, List}:
            return issubclass(argument_type.__args__[0], sig_el_type)

        def is_homogeneous_tuple(t):
            if not getattr(t, '__origin__', None) in {tuple, Tuple}:
                return False
            contained = t.__args__
            if t.__args__ == ((),):  # Tuple[()].__args__ == ((),) for some reason
                return True
            return all((c is Ellipsis) or issubclass(c, sig_el_type) for c in contained)

        # Tuple[T] is accepted for List[T] parameters
        return is_homogeneous_tuple(argument_type)

    # Dtype is an int in schemas
    if signature_type is int and argument_type is torch.dtype:
        return True

    if signature_type is numbers.Number and argument_type in {int, float}:
        return True
    if inspect.isclass(argument_type) and inspect.isclass(signature_type):
        return issubclass(argument_type, signature_type)

    return False

def normalize_function(
        target: Callable, args: Tuple[Any], kwargs : Optional[Dict[str, Any]] = None, arg_types : Optional[Tuple[Any]] = None,
        kwarg_types : Optional[Dict[str, Any]] = None,
        normalize_to_only_use_kwargs : bool = False) -> Optional[ArgsKwargsPair]:
    """
    Returns normalized arguments to PyTorch functions. This means that
    `args/kwargs` will be matched up to the functional's
    signature and return exclusively kwargs in positional order if
    `normalize_to_only_use_kwargs` is True.
    Also populates default values. Does not support positional-only
    parameters or varargs parameters (*args, **kwargs). Does not support modules.

    May require `arg_types` and `kwarg_types` in order to disambiguate overloads.

    Args:
        target (Callable): Function that we are normalizing
        args (Tuple[Any]): Tuple of args to the function
        kwargs (Optional[Dict[str, Any]]): Dict of kwargs to the function
        arg_types (Optional[Tuple[Any]]): Tuple of arg types for the args
        kwarg_types (Optional[Dict[str, Any]]): Dict of arg types for the kwargs
        normalize_to_only_use_kwargs (bool): Whether to normalize to only use kwargs.

    Returns:

        Returns normalized_args_and_kwargs, or `None` if not successful.
    """
    if kwargs is None:
        kwargs = {}
    new_args_and_kwargs = None
    if target in boolean_dispatched or target.__module__ in ['torch.nn.functional', 'torch.functional']:
        target_for_analysis = target
        if target in boolean_dispatched:
            # HACK: `boolean_dispatch` as used in `torch.nn.functional` makes it so that we have
            # a 2-way dispatch based on a boolean value. Here we check that the `true` and `false`
            # branches of the dispatch have exactly the same signature. If they do, use the `true`
            # branch signature for analysis. Otherwise, leave this un-normalized
            assert not isinstance(target, str)
            dispatched = boolean_dispatched[target]
            if_true, if_false = dispatched['if_true'], dispatched['if_false']
            if inspect.signature(if_true).parameters != inspect.signature(if_false).parameters:
                return None
            target_for_analysis = if_true

        assert callable(target_for_analysis)
        sig = inspect.signature(inspect.unwrap(target_for_analysis))
        new_args_and_kwargs = _args_kwargs_to_normalized_args_kwargs(sig, args, kwargs, normalize_to_only_use_kwargs)
    else:
        assert callable(target)
        torch_op_schemas = get_signature_for_torch_op(target)
        matched_schemas = []
        if torch_op_schemas:
            # Iterate through all of the schema until we find one that matches
            # If one matches, populate `new_args_and_kwargs` with the new args/kwargs
            # values. If none matches, `new_args_and_kwargs` will be None
            for candidate_signature in torch_op_schemas:
                try:
                    candidate_signature.bind(*args, **kwargs)
                    matched_schemas.append(candidate_signature)
                except TypeError as e:
                    continue

            if len(matched_schemas) == 0:
                # Did not match any schema. Cannot normalize
                pass
            elif len(matched_schemas) == 1:
                # Matched exactly one schema, unambiguous
                new_args_and_kwargs = _args_kwargs_to_normalized_args_kwargs(matched_schemas[0], args, kwargs,
                                                                             normalize_to_only_use_kwargs)
            else:
                if arg_types is not None or kwarg_types is not None:
                    arg_types = arg_types if arg_types else cast(Tuple[Any], ())
                    kwarg_types = kwarg_types if kwarg_types else {}
                    for candidate_signature in torch_op_schemas:
                        sig_matches = True
                        try:
                            bound_types = candidate_signature.bind(*arg_types, **kwarg_types)
                            for arg_name, arg_type in bound_types.arguments.items():
                                param = candidate_signature.parameters[arg_name]
                                sig_matches = sig_matches and type_matches(param.annotation, arg_type)
                        except TypeError as e:
                            sig_matches = False
                        if sig_matches:
                            new_args_and_kwargs = _args_kwargs_to_normalized_args_kwargs(candidate_signature, args, kwargs,
                                                                                         normalize_to_only_use_kwargs)
                            break
                else:
                    # Matched more than one schema. In this situation, the caller must provide the types of
                    # the arguments of the overload they expect.
                    schema_printouts = '\n'.join(str(schema) for schema in matched_schemas)
                    raise RuntimeError(f'Tried to normalize arguments to {torch.typename(target)} but '
                                       f'the schema match was ambiguous! Please provide argument types to '
                                       f'the normalize_arguments() call. Available schemas:\n{schema_printouts}')

    return new_args_and_kwargs

def normalize_module(
        root: torch.nn.Module, target: str, args: Tuple[Any], kwargs : Optional[Dict[str, Any]] = None,
        normalize_to_only_use_kwargs : bool = False) -> Optional[ArgsKwargsPair]:
    """
    Returns normalized arguments to PyTorch modules. This means that
    `args/kwargs` will be matched up to the functional's
    signature and return exclusively kwargs in positional order if
    `normalize_to_only_use_kwargs` is True.
    Also populates default values. Does not support positional-only
    parameters or varargs parameters (*args, **kwargs).

    Args:
        root (nn.Module): root module upon which we query modules
        target (Callable): Function that we are normalizing
        args (Tuple[Any]): Tuple of args to the function
        kwargs (Optional[Dict[str, Any]]): Dict of kwargs to the function
        normalize_to_only_use_kwargs (bool): Whether to normalize to only use kwargs.

    Returns:

        Returns normalized_args_and_kwargs, or `None` if not successful.
    """
    try:
        submod = root.get_submodule(target)
    except AttributeError:
        raise RuntimeError(f"Tried to normalize node with target {target} but root did not "
                           f"have that target!")
    if hasattr(submod.__class__, '__name__'):
        classname = submod.__class__.__name__
        if getattr(torch.nn, classname, None) == submod.__class__:
            sig = inspect.signature(inspect.unwrap(submod.forward))
            if kwargs is None:
                kwargs = {}
            new_args_and_kwargs = _args_kwargs_to_normalized_args_kwargs(sig, args, kwargs,
                                                                         normalize_to_only_use_kwargs)
            return new_args_and_kwargs
    return None

def _args_kwargs_to_normalized_args_kwargs(sig : inspect.Signature, args : Tuple[Any, ...],
                                           kwargs : Dict[str, Any],
                                           normalize_to_only_use_kwargs : bool) -> Optional[ArgsKwargsPair]:
    """
    Given a call target, args, and kwargs, return the arguments normalized into
    an ArgsKwargsPair, or None if the type signature is not supported by
    this normalization.

    Args:

        target (inspect.Signature): Signature object for the target
        args (Tuple): Arguments that appear at the callsite for `target`
        kwargs (Dict): Keyword arugments that appear at the callsite for `target`
        normalize_to_only_use_kwargs (bool): Whether to normalize to only use kwargs.

    Returns:

        Optional[ArgsKwargsPair]: Normalized args and kwargs for `target`, or `None` if
            this target is not supported.
    """

    # Don't currently support positional-only
    # or varargs (*args, **kwargs) signatures
    supported_parameter_types = {
        inspect.Parameter.POSITIONAL_OR_KEYWORD, inspect.Parameter.KEYWORD_ONLY}
    if any(p.kind not in supported_parameter_types for p in sig.parameters.values()):
        return None

    bound_args = sig.bind(*args, **kwargs)
    bound_args.apply_defaults()

    new_kwargs : Dict[str, Any] = {}
    new_args : List[Any] = []
    for i, param in enumerate(sig.parameters):
        if not normalize_to_only_use_kwargs and i < len(args):
            new_args.append(bound_args.arguments[param])
        else:
            new_kwargs[param] = bound_args.arguments[param]

    return ArgsKwargsPair(tuple(new_args), new_kwargs)<|MERGE_RESOLUTION|>--- conflicted
+++ resolved
@@ -40,11 +40,7 @@
 _type_eval_globals = {'Tensor' : torch.Tensor, 'Device' : torch.device, 'Layout' : torch.layout,
                       'number' : numbers.Number, 'Future' : torch.jit.Future,
                       'AnyEnumType' : enum.Enum, 'QScheme' : torch.qscheme,
-<<<<<<< HEAD
-                      '__torch__': _FakeGlobalNamespace(),
-=======
                       '__torch__': _FakeGlobalNamespace(), 'NoneType': type(None),
->>>>>>> 9f77456f
                       't': typing.TypeVar('t')}
 for k in dir(typing):
     _type_eval_globals[k] = getattr(typing, k)
