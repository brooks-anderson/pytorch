import collections

import torch
import torch.nn as nn
<<<<<<< HEAD
import torch.nn.functional as F
toq = torch.ops.quantized
=======
import torch.quantization.quantize_fx as quantize_fx
>>>>>>> 0a541e23
from torch.fx import GraphModule
from torch.fx.graph import Node
from torch.quantization.ns.graph_matcher import (
    get_matching_subgraph_pairs,
    get_base_name_to_sets_of_related_ops,
    get_type_a_related_to_b,
)

from .ns.utils import (
    getattr_from_fqn,
)

from .ns.weight_utils import (
    get_conv_mod_weight,
    get_linear_mod_weight,
    get_lstm_mod_weights,
    get_linear_fun_weight,
)

from .ns.graph_passes import (
    remove_observers_add_loggers,
    create_a_shadows_b,
)

from .ns.ns_types import (
    NSSingleResultValuesType,
)

from typing import Dict, Tuple, Callable, List, Any

RNNReturnType = Tuple[torch.Tensor, Tuple[torch.Tensor, torch.Tensor]]

class OutputLogger(nn.Module):
    stats: List[torch.Tensor]
    stats_rnn: List[RNNReturnType]

    def __init__(
        self,
        ref_node_name: str,
        prev_node_name: str,
        model_name: str,
        ref_name: str,
        prev_node_target_type: str,
        results_type: str,
        index_within_arg: int,
    ):
        super().__init__()
        self.stats: List[torch.Tensor] = []
        self.stats_rnn: List[RNNReturnType] = []

        # name of the node which was responsible for adding this logger
        # Note:
        # - if we are logging node outputs, this is the same as prev_node_name
        # - if we are logging node inputs, this is the name of the node
        #   whose input this logger is logging.
        #
        # example, where logger1 is logging input of op1 and logger2 is logging
        #    the output of op1:
        #
        #  x1 -> logger1 -> op1 -> logger2 -> x2
        #
        # in this example,
        #   - logger1's prev_node_name is x1 and ref_node_name is op1
        #   - logger2's prev_node_name is op1 and ref_node_name is op1
        self.ref_node_name = ref_node_name
        # name of the node whose output this Logger is capturing
        self.prev_node_name = prev_node_name

        # name of the model from which the node originated from
        self.model_name = model_name
        # reference name, used to match loggers from separate models
        # to each other
        self.ref_name = ref_name
        # type of the target of the node whose output this logger is logging
        self.prev_node_target_type = prev_node_target_type
        # what kind of values are inside of stats
        self.results_type = results_type
        # index of this node within the arg of the input/output node
        # for example, in cat([x1, x2, x3], dim=0), x2 would have index_within_arg == 1
        self.index_within_arg = index_within_arg

    # Note: cannot annotate the type of x because TorchScript does not support
    #   the Union type.
    def forward(self, x):
        if isinstance(x, torch.Tensor):
            self.stats.append(x.detach())
        elif isinstance(x, tuple) and len(x) == 2 and len(x[1]) == 2:
            new_res = (x[0].detach(), (x[1][0].detach(), x[1][1].detach()))
            self.stats_rnn.append(new_res)
        return x

    def __repr__(self):
        return f"""OutputLogger(ref_name={self.ref_name}, model_name={self.model_name},
prev_node_name={self.prev_node_name}, ref_node_name={self.ref_node_name},
results_type={self.results_type}, index_within_arg={self.index_within_arg})"""


<<<<<<< HEAD
# TODO(future PR): see if we can use typing_extensions's TypedDict instead
# to properly type the various keys
# {
#   'logger_name_1': {
#     'model_name_a': {
#       # one of NSSingleResultValuesType
#       'type': 'weight',
#       # the values of type specified above
#       'values': [torch.tensor(...), ...],
#       # name of the node directly before the logger
#       'prev_node_name': 'linear1',
#       # type of the underlying function or module
#       'prev_node_target_type': torch.nn.functional.linear  # or torch.nn.Linear, etc
#       # name of the node responsible for adding this logger
#       # Note: this may differ from prev_node_name if we are logging inputs
#       'ref_node_name': 'linear1',
#       # index of this node within the arg of the input/output node
#       # for example, in cat([x1, x2, x3], dim=0), x2 would have index_within_arg == 1
#       'index_within_arg': 0,
#     },
#   },
# }
NSSingleResultType = Dict[str, Any]

# {
#   'layer_name_1': {  # subgraph name
#     'node_output': {  # results type (node_output, node_input, weight)
#       'model_name_a':  # model name
#          [NSSingleResultType, ...],  # results, ordered by index_within_arg
#       'model_name_b':
#          [NSSingleResultType, ...],
#     },
#   },
# }
#
NSResultsType = Dict[str, Dict[str, Dict[str, List[NSSingleResultType]]]]


class NSTracer(Tracer):
=======
class NSTracer(quantize_fx.QuantizationTracer):
>>>>>>> 0a541e23
    """
    Just like a regular tracer, but treats observers and fake_quantize
    modules as leaf modules.
    """
    def is_leaf_module(self, m: torch.nn.Module, module_qualified_name : str) -> bool:
        if isinstance(m, torch.quantization.ObserverBase):
            return True
        elif isinstance(m, torch.quantization.FakeQuantizeBase):
            return True
        return super().is_leaf_module(m, module_qualified_name)


def _extract_weights_one_model(
    model_name: str,
    model: GraphModule,
    nodes_and_names_to_instrument: List[Tuple[Node, str]],
    results: NSResultsType,
) -> None:
    base_name_to_sets_of_related_ops = get_base_name_to_sets_of_related_ops()
    type_a_related_to_b = \
        get_type_a_related_to_b(base_name_to_sets_of_related_ops)

    for node, ref_name in nodes_and_names_to_instrument:

        res_type = NSSingleResultValuesType.WEIGHT.value
        if ref_name not in results:
            results[ref_name] = {res_type: {}}

        if node.op == 'call_function':

            # linear
            # TODO(future PR): other function types
            related_to_linear = node.target in (F.linear,) or \
                (node.target, F.linear) in type_a_related_to_b

            if related_to_linear:
                weight = get_linear_fun_weight(node, model)
                results[ref_name][res_type][model_name] = [{
                    'type': res_type,
                    'values': [weight],
                    'prev_node_name': node.name,
                    'prev_node_target_type': str(node.target),
                    'ref_node_name': node.name,
                    'index_within_arg': 0,
                }]

        else:  # call_module
            # for call_module, we need to look up the modules to do the type check
            assert isinstance(node.target, str)
            mod = getattr_from_fqn(model, node.target)

            # check that A is one the modules we need
            # assume B is related (this is done by graph matcher)
            # TODO(future PR): 1d and 3d convs
            related_to_conv1d_mod = isinstance(mod, nn.Conv1d) or \
                (type(mod), nn.Conv1d) in type_a_related_to_b
            related_to_conv2d_mod = isinstance(mod, nn.Conv2d) or \
                (type(mod), nn.Conv2d) in type_a_related_to_b
            related_to_conv3d_mod = isinstance(mod, nn.Conv3d) or \
                (type(mod), nn.Conv3d) in type_a_related_to_b
            related_to_linear_mod = isinstance(mod, nn.Linear) or \
                (type(mod), nn.Linear) in type_a_related_to_b
            related_to_lstm_mod = isinstance(mod, nn.LSTM) or \
                (type(mod), nn.LSTM) in type_a_related_to_b

            # TODO(future PR): other module types
            if related_to_conv1d_mod or related_to_conv2d_mod or related_to_conv3d_mod:
                weights = [get_conv_mod_weight(mod)]
            elif related_to_lstm_mod:
                weights = get_lstm_mod_weights(mod)
            else:
                assert related_to_linear_mod, f"module type {type(mod)} not handled yet"
                weights = [get_linear_mod_weight(mod)]
            results[ref_name][res_type][model_name] = [{
                'type': res_type,
                'values': weights,
                'prev_node_name': node.name,
                'prev_node_target_type': str(type(mod)),
                'ref_node_name': node.name,
                'index_within_arg': 0,
            }]


def _extract_weights_impl(
    model_name_a: str,
    gm_a: GraphModule,
    model_name_b: str,
    gm_b: GraphModule,
) -> NSResultsType:
    matched_subgraph_pairs = get_matching_subgraph_pairs(gm_a, gm_b)

    # split the subgraph pairs into one data structure for each model
    nodes_and_names_to_instrument_a: List[Tuple[Node, str]] = []
    nodes_and_names_to_instrument_b: List[Tuple[Node, str]] = []
    for match_name, match in matched_subgraph_pairs.items():
        subgraph_a, subgraph_b = match
        nodes_and_names_to_instrument_a.append((subgraph_a.base_op_node, match_name))
        nodes_and_names_to_instrument_b.append((subgraph_b.base_op_node, match_name))

    # populate the results, one model at a time
    results: NSResultsType = {}
    _extract_weights_one_model(
        model_name_a, gm_a, nodes_and_names_to_instrument_a, results)
    _extract_weights_one_model(
        model_name_b, gm_b, nodes_and_names_to_instrument_b, results)

    return results


def extract_weights(
    model_name_a: str,
    model_a: nn.Module,
    model_name_b: str,
    model_b: nn.Module,
) -> NSResultsType:
    base_name_to_sets_of_related_ops = get_base_name_to_sets_of_related_ops()
    type_a_related_to_b = \
        get_type_a_related_to_b(base_name_to_sets_of_related_ops)

    # TODO(future PR): expose these
    skipped_module_names: List[str] = []
    skipped_module_classes: List[Callable] = []
    tracer_a = NSTracer(skipped_module_names, skipped_module_classes)
    tracer_b = NSTracer(skipped_module_names, skipped_module_classes)
    gm_a = GraphModule(model_a, tracer_a.trace(model_a))
    gm_b = GraphModule(model_b, tracer_b.trace(model_b))
    return _extract_weights_impl(model_name_a, gm_a, model_name_b, gm_b)


def _add_loggers_one_model(
    model_name: str,
    model: GraphModule,
    nodes_and_names_to_instrument_inputs: List[Tuple[Node, str]],
    nodes_and_names_to_instrument_outputs: List[Tuple[Node, str]],
    logger_cls: Callable,
) -> nn.Module:

    # TODO(future PR): do not observe nodes we do not care
    #   about (both fp32, denylist, etc)
    node_to_instrument_inputs_to_ref_name: Dict[Node, str] = {}
    node_to_instrument_outputs_to_ref_name: Dict[Node, str] = {}
    for node, ref_name in nodes_and_names_to_instrument_inputs:
        node_to_instrument_inputs_to_ref_name[node] = ref_name
    for node, ref_name in nodes_and_names_to_instrument_outputs:
        node_to_instrument_outputs_to_ref_name[node] = ref_name

    model = remove_observers_add_loggers(
        model, node_to_instrument_inputs_to_ref_name,
        node_to_instrument_outputs_to_ref_name, logger_cls, model_name)
    return model


def _add_loggers_impl(
    name_a: str,
    gm_a: GraphModule,
    name_b: str,
    gm_b: GraphModule,
    logger_cls: Callable,
    should_log_inputs: bool,
) -> Tuple[nn.Module, nn.Module]:
    matched_subgraph_pairs = get_matching_subgraph_pairs(gm_a, gm_b)
    nodes_and_names_to_instrument_inputs_a = []
    nodes_and_names_to_instrument_inputs_b = []
    nodes_and_names_to_instrument_outputs_a = []
    nodes_and_names_to_instrument_outputs_b = []
    for match_name, (subgraph_a, subgraph_b) in matched_subgraph_pairs.items():
        # Note: for matching inputs we use start_node, such as observing
        # the input of linear in linear-relu
        if should_log_inputs:
            nodes_and_names_to_instrument_inputs_a.append((subgraph_a.start_node, match_name))
            nodes_and_names_to_instrument_inputs_b.append((subgraph_b.start_node, match_name))
        # Note: for matching activations we always use end_node,
        # such as observing the output of relu in linear-relu
        nodes_and_names_to_instrument_outputs_a.append((subgraph_a.end_node, match_name))
        nodes_and_names_to_instrument_outputs_b.append((subgraph_b.end_node, match_name))

    new_model_a = _add_loggers_one_model(
        name_a, gm_a, nodes_and_names_to_instrument_inputs_a,
        nodes_and_names_to_instrument_outputs_a, logger_cls)
    new_model_b = _add_loggers_one_model(
        name_b, gm_b, nodes_and_names_to_instrument_inputs_b,
        nodes_and_names_to_instrument_outputs_b, logger_cls)
    return (new_model_a, new_model_b)


def add_loggers(
    name_a: str,
    model_a: nn.Module,
    name_b: str,
    model_b: nn.Module,
    logger_cls: Callable,
    should_log_inputs : bool = False,
) -> Tuple[nn.Module, nn.Module]:
    # TODO(future PR): expose these
    skipped_module_names: List[str] = []
    skipped_module_classes: List[Callable] = []
    tracer_a = NSTracer(skipped_module_names, skipped_module_classes)
    tracer_b = NSTracer(skipped_module_names, skipped_module_classes)
    gm_a = GraphModule(model_a, tracer_a.trace(model_a))
    gm_b = GraphModule(model_b, tracer_b.trace(model_b))
    return _add_loggers_impl(
        name_a, gm_a, name_b, gm_b, logger_cls,
        should_log_inputs=should_log_inputs)


def _extract_logger_info_one_model(
    model: nn.Module,
    results: NSResultsType,
    logger_cls: Callable,
) -> None:
    for gm_name, mod in model.named_modules():
        # TODO(future PR): better check when scripted
        is_logger = (
            isinstance(mod, logger_cls)  # type: ignore
            or (
                isinstance(mod, torch.jit.RecursiveScriptModule)
                and mod.original_name == 'OutputLogger'
            )
        )
        if is_logger:
            key = mod.ref_name
            if key not in results:
                results[key] = {}
            assert mod.model_name not in results[key], \
                f"{mod.model_name} is already present in results"
            if mod.results_type not in results[key]:
                results[key][mod.results_type] = {}
            if mod.model_name not in results[key][mod.results_type]:
                results[key][mod.results_type][mod.model_name] = []
            stats_to_use = mod.stats
            if len(mod.stats_rnn) > 0:
                stats_to_use = mod.stats_rnn
            results[key][mod.results_type][mod.model_name].append({
                'type': mod.results_type,
                'values': stats_to_use,
                'ref_node_name': mod.ref_node_name,
                'prev_node_name': mod.prev_node_name,
                'prev_node_target_type': mod.prev_node_target_type,
                'index_within_arg': mod.index_within_arg,
            })
            # ensure the list stays sorted
            results[key][mod.results_type][mod.model_name].sort(
                key=lambda res: res['index_within_arg']
            )


# TODO(future PR): align on naming
# this is equivalent of just the comparison extraction part of `ns.compare_model_outputs`
def extract_logger_info(
    model_a: nn.Module,
    model_b: nn.Module,
    logger_cls: Callable,
) -> NSResultsType:
    """
    Same thing as ns.extract_logger_info, but for models prepared with
    this module.

    TODO(future PR): real docblock

    Output format: NSResultsType
    """
    results: NSResultsType = {}
    for model in (model_a, model_b):
        _extract_logger_info_one_model(model, results, logger_cls)
    return results


def _add_shadow_loggers_impl(
    name_a: str,
    gm_a: GraphModule,
    name_b: str,
    gm_b: GraphModule,
    logger_cls: Callable,
    should_log_inputs: bool,
) -> nn.Module:
    matched_subgraph_pairs = get_matching_subgraph_pairs(gm_a, gm_b)
    gm_a_shadows_b = create_a_shadows_b(
        name_a, gm_a, name_b, gm_b, matched_subgraph_pairs, logger_cls,
        should_log_inputs=should_log_inputs)
    return gm_a_shadows_b


def add_shadow_loggers(
    name_a: str,
    model_a: nn.Module,
    name_b: str,
    model_b: nn.Module,
    logger_cls: Callable,
    should_log_inputs: bool = False,
) -> nn.Module:
    """
    Same thing as add_loggers, but for an `a_shadows_b` model.
    TODO(future PR): real docblock
    """
    # TODO(future PR): expose these
    skipped_module_names: List[str] = []
    skipped_module_classes: List[Callable] = []
    tracer_a = NSTracer(skipped_module_names, skipped_module_classes)
    tracer_b = NSTracer(skipped_module_names, skipped_module_classes)
    gm_a = GraphModule(model_a, tracer_a.trace(model_a))
    gm_b = GraphModule(model_b, tracer_b.trace(model_b))
    return _add_shadow_loggers_impl(
        name_a, gm_a, name_b, gm_b, logger_cls,
        should_log_inputs=should_log_inputs)


def extract_shadow_logger_info(
    model_a_shadows_b: nn.Module,
    logger_cls: Callable,
) -> NSResultsType:
    """
    Same thing as extract_logger_info, but for an `a_shadows_b` model.
    TODO(future PR): real docblock
    """
    results: NSResultsType = collections.defaultdict(dict)
    _extract_logger_info_one_model(model_a_shadows_b, results, logger_cls)
    return dict(results)<|MERGE_RESOLUTION|>--- conflicted
+++ resolved
@@ -2,12 +2,7 @@
 
 import torch
 import torch.nn as nn
-<<<<<<< HEAD
-import torch.nn.functional as F
-toq = torch.ops.quantized
-=======
 import torch.quantization.quantize_fx as quantize_fx
->>>>>>> 0a541e23
 from torch.fx import GraphModule
 from torch.fx.graph import Node
 from torch.quantization.ns.graph_matcher import (
@@ -16,15 +11,8 @@
     get_type_a_related_to_b,
 )
 
-from .ns.utils import (
-    getattr_from_fqn,
-)
-
 from .ns.weight_utils import (
-    get_conv_mod_weight,
-    get_linear_mod_weight,
-    get_lstm_mod_weights,
-    get_linear_fun_weight,
+    extract_weight_from_node,
 )
 
 from .ns.graph_passes import (
@@ -34,9 +22,10 @@
 
 from .ns.ns_types import (
     NSSingleResultValuesType,
+    NSResultsType,
 )
 
-from typing import Dict, Tuple, Callable, List, Any
+from typing import Dict, Tuple, Callable, List
 
 RNNReturnType = Tuple[torch.Tensor, Tuple[torch.Tensor, torch.Tensor]]
 
@@ -105,49 +94,7 @@
 results_type={self.results_type}, index_within_arg={self.index_within_arg})"""
 
 
-<<<<<<< HEAD
-# TODO(future PR): see if we can use typing_extensions's TypedDict instead
-# to properly type the various keys
-# {
-#   'logger_name_1': {
-#     'model_name_a': {
-#       # one of NSSingleResultValuesType
-#       'type': 'weight',
-#       # the values of type specified above
-#       'values': [torch.tensor(...), ...],
-#       # name of the node directly before the logger
-#       'prev_node_name': 'linear1',
-#       # type of the underlying function or module
-#       'prev_node_target_type': torch.nn.functional.linear  # or torch.nn.Linear, etc
-#       # name of the node responsible for adding this logger
-#       # Note: this may differ from prev_node_name if we are logging inputs
-#       'ref_node_name': 'linear1',
-#       # index of this node within the arg of the input/output node
-#       # for example, in cat([x1, x2, x3], dim=0), x2 would have index_within_arg == 1
-#       'index_within_arg': 0,
-#     },
-#   },
-# }
-NSSingleResultType = Dict[str, Any]
-
-# {
-#   'layer_name_1': {  # subgraph name
-#     'node_output': {  # results type (node_output, node_input, weight)
-#       'model_name_a':  # model name
-#          [NSSingleResultType, ...],  # results, ordered by index_within_arg
-#       'model_name_b':
-#          [NSSingleResultType, ...],
-#     },
-#   },
-# }
-#
-NSResultsType = Dict[str, Dict[str, Dict[str, List[NSSingleResultType]]]]
-
-
-class NSTracer(Tracer):
-=======
 class NSTracer(quantize_fx.QuantizationTracer):
->>>>>>> 0a541e23
     """
     Just like a regular tracer, but treats observers and fake_quantize
     modules as leaf modules.
@@ -171,64 +118,13 @@
         get_type_a_related_to_b(base_name_to_sets_of_related_ops)
 
     for node, ref_name in nodes_and_names_to_instrument:
-
         res_type = NSSingleResultValuesType.WEIGHT.value
         if ref_name not in results:
             results[ref_name] = {res_type: {}}
-
-        if node.op == 'call_function':
-
-            # linear
-            # TODO(future PR): other function types
-            related_to_linear = node.target in (F.linear,) or \
-                (node.target, F.linear) in type_a_related_to_b
-
-            if related_to_linear:
-                weight = get_linear_fun_weight(node, model)
-                results[ref_name][res_type][model_name] = [{
-                    'type': res_type,
-                    'values': [weight],
-                    'prev_node_name': node.name,
-                    'prev_node_target_type': str(node.target),
-                    'ref_node_name': node.name,
-                    'index_within_arg': 0,
-                }]
-
-        else:  # call_module
-            # for call_module, we need to look up the modules to do the type check
-            assert isinstance(node.target, str)
-            mod = getattr_from_fqn(model, node.target)
-
-            # check that A is one the modules we need
-            # assume B is related (this is done by graph matcher)
-            # TODO(future PR): 1d and 3d convs
-            related_to_conv1d_mod = isinstance(mod, nn.Conv1d) or \
-                (type(mod), nn.Conv1d) in type_a_related_to_b
-            related_to_conv2d_mod = isinstance(mod, nn.Conv2d) or \
-                (type(mod), nn.Conv2d) in type_a_related_to_b
-            related_to_conv3d_mod = isinstance(mod, nn.Conv3d) or \
-                (type(mod), nn.Conv3d) in type_a_related_to_b
-            related_to_linear_mod = isinstance(mod, nn.Linear) or \
-                (type(mod), nn.Linear) in type_a_related_to_b
-            related_to_lstm_mod = isinstance(mod, nn.LSTM) or \
-                (type(mod), nn.LSTM) in type_a_related_to_b
-
-            # TODO(future PR): other module types
-            if related_to_conv1d_mod or related_to_conv2d_mod or related_to_conv3d_mod:
-                weights = [get_conv_mod_weight(mod)]
-            elif related_to_lstm_mod:
-                weights = get_lstm_mod_weights(mod)
-            else:
-                assert related_to_linear_mod, f"module type {type(mod)} not handled yet"
-                weights = [get_linear_mod_weight(mod)]
-            results[ref_name][res_type][model_name] = [{
-                'type': res_type,
-                'values': weights,
-                'prev_node_name': node.name,
-                'prev_node_target_type': str(type(mod)),
-                'ref_node_name': node.name,
-                'index_within_arg': 0,
-            }]
+        extracted_weight = \
+            extract_weight_from_node(node, model, type_a_related_to_b)
+        if extracted_weight:
+            results[ref_name][res_type][model_name] = [extracted_weight]
 
 
 def _extract_weights_impl(
