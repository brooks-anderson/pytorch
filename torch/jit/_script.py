"""TorchScript

This module contains functionality to support the JIT's scripting frontend, notably:
    - torch.jit.script

This is not intended to be imported directly; please use the exposed
functionalities in `torch.jit`.
"""
import functools
import collections
import enum
import inspect
import copy
import pickle
import warnings
from typing import Any, Dict, List, Tuple, Union, Callable


import torch
import torch._jit_internal as _jit_internal
from torch.utils import set_module
from torch.jit._recursive import ScriptMethodStub, wrap_cpp_module, infer_methods_to_compile
from torch.nn import Module
from torch.jit.annotations import ann_to_type
from torch.jit._state import _enabled
from torch.jit._builtins import _register_builtin
from torch._six import with_metaclass
from torch.jit.frontend import get_jit_def, get_default_args, get_jit_class_def
from torch._jit_internal import _qualified_name
from torch.jit._fuser import _graph_for
from torch.jit._state import (
    _try_get_jit_cached_function,
    _try_get_jit_cached_overloads,
    _set_jit_function_cache,
    _set_jit_overload_cache,
)
from torch.overrides import (
    has_torch_function, has_torch_function_unary, has_torch_function_variadic)
from torch.package import PackageExporter, PackageImporter
from ._serialization import validate_map_location

from torch.jit._monkeytype_config import (
    monkeytype_trace,
    JitTypeTraceConfig ,
    JitTypeTraceStore
)

type_trace_db = JitTypeTraceStore()  # DB to hold all call traces from MonkeyType

torch._C.ScriptMethod.graph_for = _graph_for  # type: ignore[attr-defined]
torch._C.ScriptFunction.graph_for = _graph_for  # type: ignore[attr-defined]
ScriptFunction = torch._C.ScriptFunction
ScriptFunction.__doc__ = """
Functionally equivalent to a :class:`ScriptModule`, but represents a single
function and does not have any attributes or Parameters.
"""
set_module(ScriptFunction, "torch.jit")


if _enabled:
    Attribute = collections.namedtuple("Attribute", ["value", "type"])
else:

    def Attribute(value, type):  # type: ignore[no-redef]
        return value

Attribute.__doc__ = """
    This method is a pass-through function that returns `value`, mostly
    used to indicate to the TorchScript compiler that the left-hand side
    expression is a class instance attribute with type of `type`. Note that
    `torch.jit.Attribute` should only be used in `__init__` method of `nn.Module`
    subclasses.

    Though TorchScript can infer correct type for most Python expressions, there are some cases where
    type inference can be wrong, including:
    - Empty containers like `[]` and `{}`, which TorchScript assumes to be container of `Tensor`s
    - Optional types like `Optional[T]` but assigned a valid value of type `T`, TorchScript would assume
    it is type `T` rather than `Optional[T]`

    In eager mode, it is simply a pass-through function that returns `value`
    without other implications.

    Example:

    .. testcode::

        import torch
        from typing import Dict

        class AttributeModule(torch.nn.Module):
            def __init__(self):
                super(M, self).__init__()
                self.foo = torch.jit.Attribute(0.1, float)

                # we should be able to use self.foo as a float here
                assert 0.0 < self.foo

                self.names_ages = torch.jit.Attribute({}, Dict[str, int])
                self.names_ages["someone"] = 20
                assert isinstance(self.names_ages["someone"], int)

        m = AttributeModule()
        # m will contain two attributes
        # 1. foo of type float
        # 2. names_ages of type Dict[str, int]

    .. testcleanup::

        del AttributeModule
        del m

    Args:
        value: An initial value to be assigned to attribute.
        type: A Python type

    Returns:
        Returns `value`
"""

def _get_type_trace_db():
    # This is a private API. Use of this for external purposes is discouraged.
    return type_trace_db

# Gets a function from the name of a method on a type
def _get_function_from_type(cls, name):
    return getattr(cls, name, None)


# ScriptClasses must be new-style classes because we construct them using their
# __new__ method.
def _is_new_style_class(cls):
    if hasattr(cls, "__class__"):
        return "__dict__" in dir(cls) or hasattr(cls, "__slots__")


def _compile_and_register_class(obj, rcb, qualified_name):
    ast = get_jit_class_def(obj, obj.__name__)
    defaults = torch.jit.frontend.get_default_args_for_class(obj)
    script_class = torch._C._jit_script_class_compile(qualified_name, ast, defaults, rcb)
    torch.jit._state._add_script_class(obj, script_class)
    return script_class


# These OrderedDictWrapper classes replace the actual OrderedDicts in
# module with versions that get/set properties inside of Module.
# This allows us to reuse most of nn.Module while still storing the
# data in C++.
# Each OrderedDict needs to support:
#  x not in view
#  x in view
#  view[name] = ...
#  view.values()
#  del view[name]
#  view.items()
#  view.keys()
#  len(view)


class OrderedDictWrapper(object):
    def __init__(self, _c):
        self._c = _c

    def keys(self):
        return [k for k, v in self.items()]

    def values(self):
        return [v for k, v in self.items()]

    def __len__(self):
        return len(self.values())

    def __delitem__(self, k):
        raise RuntimeError("cannot delete methods or parameters of a script module")

    def items(self):
        return self._c.items()

    def __setitem__(self, k, v):
        if k not in self:
            raise RuntimeError(
                "Can't add a new parameter after ScriptModule construction."
                " Tried to add '{}".format(k)
            )
        self._c.setattr(k, v)

    def __contains__(self, k):
        return self._c.contains(k)

    def __getitem__(self, k):
        if k not in self:
            raise KeyError(k)
        return self._c.getattr(k)


class OrderedModuleDict(OrderedDictWrapper):
    def __init__(self, module, python_dict):
        super(OrderedModuleDict, self).__init__(torch._C.ModuleDict(module))
        # contains _both_ script modules and non-script python-only modules

        # because script modules are subclassed in python and the
        # C++ Module class will not hold references to them,
        # to ensure that you always get the same python value here
        # we store it in the python dict as well
        self._python_modules = python_dict

    def items(self):
        r = self._python_modules.items()
        return r

    def __contains__(self, k):
        return k in self._python_modules

    def __setitem__(self, k, v):
        # Cases where sub-module can be re-assigned after ScriptModule construction
        # 1. If the attr is an module interface type, it's guaranteed that the module is
        #    not inlined in the graph, so it's safe to swap a new ScriptModule in.
        # 2. if the new value if a ScriptModule with the same JIT type, IR won't change
        #    and it's legit to swap a new module in.
        # In these two cases we allow swapping a new scripted module and update the
        # corresponding python module dict to keep sync.
        # Note: the value to be swapped in has to be ScriptModule instead of nn.Module,
        # otherwise it's illegal and we throw error.
        if isinstance(v, ScriptModule):
            self._c.setattr(k, v)
            self._python_modules[k] = v
        else:
            raise RuntimeError(
                "Cannot re-assign modules in a ScriptModule with non-scripted "
                "module, tried to replace existing module '{}': {}".format(k, v)
            )

    def __getitem__(self, k):
        return self._python_modules[k]


# For each user-defined class that subclasses ScriptModule, this meta-class:
# (1) finds all the methods annotated with @script_method in a ScriptModule and
#     removes them from the class attributes
# (2) puts a wrapper around the class's __init__ method to recursively compile
#     all of the script_methods with the module after the original __init__ has
#     run. This has to occur after the user-defined __init__ so that submodules and
#     parameters are initialized _before_ the script compiler resolve references to
#     `self.param` or `self.module`.
class ScriptMeta(type):
    def __init__(cls, name, bases, attrs):  # noqa: B902
        # Aggregate all the ScriptMethods and constants from superclasses
        cls._methods: Dict[str, Any] = {}
        cls._constants_set = set(getattr(cls, "__constants__", ()))
        for base in reversed(bases):
            for k, v in getattr(base, "_methods", {}).items():
                cls._methods[k] = v
            base_constants = getattr(base, "_constants_set", set())
            cls._constants_set = cls._constants_set.union(base_constants)

        # find all the script methods of the current class
        for k, v in sorted(attrs.items()):
            if isinstance(v, ScriptMethodStub):
                delattr(cls, k)
                cls._methods[v.original_method.__name__] = v

        if getattr(cls, "_disable_script_meta", False):
            # We leave built-in ScriptModule types alone, since this metaclass
            # is only for compiling user classes that inherit from
            # ScriptModule.
            return super(ScriptMeta, cls).__init__(name, bases, attrs)

        original_init = getattr(cls, "__init__", lambda self: None)

        @functools.wraps(original_init)
        def init_then_script(self, *args, **kwargs):
            num_methods = len(cls._methods)
            original_init(self, *args, **kwargs)
            added_methods_in_init = len(cls._methods) > num_methods

            if type(self) == cls:

                def make_stubs(module):
                    cls = type(module)
                    if hasattr(cls, "_methods"):
                        return [v for k, v in sorted(cls._methods.items())]
                    else:
                        return infer_methods_to_compile(module)

                self.__dict__[
                    "_actual_script_module"
                ] = torch.jit._recursive.create_script_module(self, make_stubs, share_types=not added_methods_in_init)

                # Delete the Python attributes that now shadow the ScriptModule
                # ones, so that __getattr__ and __setattr__ will properly find
                # the scripted versions.
                concrete_type = self._actual_script_module._concrete_type
                for name in concrete_type.get_attributes():
                    delattr(self, name)
                for name, _ in concrete_type.get_modules():
                    delattr(self, name)
                for name in ("_parameters", "_buffers", "_modules"):
                    delattr(self, name)

        cls.__init__ = init_then_script  # type: ignore[misc]
        return super(ScriptMeta, cls).__init__(name, bases, attrs)


class _CachedForward(object):
    def __get__(self, obj, cls):
        return self.__getattr__("forward")  # type: ignore[attr-defined]


class ScriptWarning(Warning):
    pass


def script_method(fn):
    if not _enabled:
        return fn
    # NOTE: we need to traverse two frames here because the meta-class frame
    # for ScriptModule will be present, as opposed to invoking @script on a
    # a function or invoking define() on a CompilationUnit.
    # The stack will look like:
    #
    # 0. createResolutionCallback()
    # 1. script_method()
    # 2. ScriptModule metaclass frame
    # 3. Surrounding scope
    #
    # createResolutionCallback internally adds 1 to get us to the scope of this
    # function (the calling function). Adding 2 gets us to the proper surrounding scope.
    _rcb = _jit_internal.createResolutionCallbackFromFrame(frames_up=2)
    ast = get_jit_def(fn, fn.__name__, self_name="ScriptModule")
    return ScriptMethodStub(_rcb, ast, fn)


class ConstMap:
    def __init__(self, const_mapping):
        self.const_mapping = const_mapping

    def __getattr__(self, attr):
        return self.const_mapping[attr]


def unpackage_script_module(importer: PackageImporter, script_module_id: str) -> torch.nn.Module:
    """
    Called by ``torch.package.PackageImporter``'s Pickler's ``persistent_load`` function.
    Performs work of loading and returning a ScriptModule from a ``torch.package`` archive.
    """
    if not isinstance(importer.zip_reader, torch._C.PyTorchFileReader):
        raise RuntimeError(
            "Loading ScriptObjects from a PackageImporter created from a "
            "directory is not supported. Use a package archive file instead."
        )
    cu = torch._C.CompilationUnit()
    cpp_module = torch._C._import_ir_module_from_package(
        cu,
        importer.zip_reader,
        importer.storage_context,
        validate_map_location(importer.last_map_location),
        script_module_id,
    )
    return wrap_cpp_module(cpp_module)


if _enabled:
    # this is a Python 'non-data descriptor' that causes the first access
    # to ScriptModule's forward to lookup the forward method and stash
    # it in the objects dict. Due to the standard rules for attribute lookup,
    # subsequent lookups will just directly return the previously looked up method.
    # This is necessary because nn.Module defines forward as a method. If we
    # did nothing, __getattr__ would not be called. Instead we'd get nn.Module.forward
    # which always throws an exception.

    class ScriptModule(with_metaclass(ScriptMeta, Module)):  # type: ignore[misc]
        r"""
        A wrapper around C++ ``torch::jit::Module``. ``ScriptModule``\s
        contain methods, attributes, parameters, and
        constants. These can be accessed the same way as on a normal ``nn.Module``.
        """
        __jit_unused_properties__ = ['code', 'code_with_constants', 'graph', 'inlined_graph', 'original_name']

        def __init__(self):
            super(ScriptModule, self).__init__()

        forward = _CachedForward()

        def __getattr__(self, attr):
            if "_actual_script_module" not in self.__dict__:
                return super(ScriptModule, self).__getattr__(attr)
            return getattr(self._actual_script_module, attr)

        def __setattr__(self, attr, value):
            if "_actual_script_module" not in self.__dict__:
                # Unwrap torch.jit.Attribute into a regular setattr + record
                # the provided type in __annotations__.
                #
                # This ensures that if we use the attr again in `__init__`, it
                # will look like the actual value, not an instance of Attribute.
                if isinstance(value, Attribute):
                    # NB: Ensure that we set __annotations__ on the specific
                    # class in question, and not on a superclass (which would
                    # be wrong wrong wrong!).
                    # See also https://github.com/pytorch/pytorch/issues/39463
                    if "__annotations__" not in self.__class__.__dict__:
                        self.__class__.__annotations__ = {}
                    self.__annotations__[attr] = value.type
                    value = value.value
                return super(ScriptModule, self).__setattr__(attr, value)

            setattr(self._actual_script_module, attr, value)

        def define(self, src):
            if "_actual_script_module" in self.__dict__:
                # If we have completed initialization, just defer to the
                # backing RecursiveScriptModule to eagerly compile the provided
                # source.
                return self._actual_script_module.define(src)

            # Otherwise, we are still in the object's __init__.
            # In that case, add `src` as a stub to be compiled.
            #
            # We use frames_up=1 to get to the proper surrounding scope. The stack
            # will look like:
            # 0. createResolutionCallback
            # 1. define()
            # 2. surrounding scope.
            #
            # createResolutionCallback internally adds 1 to get us to our frame, then
            # we add 1 to get to the proper surrounding scope.
            rcb = _jit_internal.createResolutionCallbackFromFrame(frames_up=1)
            ast = torch._C._parse_source_def(src)
            self._methods[ast.name().name] = ScriptMethodStub(rcb, ast, None)

        def _replicate_for_data_parallel(self):
            return self._actual_script_module._replicate_for_data_parallel()

        def __reduce_package__(self, exporter: PackageExporter):
            """
            Called by ``torch.package.PackageExporter``'s Pickler's ``persistent_id`` when
            saving TorchScript objects. Performs act of saving a ScriptModule inside of
            a ``torch.package`` archive.

            Returns method to load the ScriptModule from a ``torch.package.PackageImporter``'s
            Pickler's ``persistent_load`` function.
            """
            script_module_id = exporter.get_unique_id()
            exporter.script_module_serializer.serialize(self._c, int(script_module_id))
            return (unpackage_script_module, (script_module_id,))

    class RecursiveScriptModule(ScriptModule):
        # XXX: RecursiveScriptModule inherits from ScriptModule for the sole
        # reason that it retains the existing isinstance(ScriptModule)
        # behavior.
        r"""
        The core data structure in TorchScript is the ``ScriptModule``. It is an
        analogue of torch's ``nn.Module`` and represents an entire model as a tree of
        submodules. Like normal modules, each individual module in a ``ScriptModule`` can
        have submodules, parameters, and methods. In ``nn.Module``\s methods are implemented
        as Python functions, but in ``ScriptModule``\s methods are implemented as
        TorchScript functions, a statically-typed subset of Python that contains all
        of PyTorch's built-in Tensor operations. This difference allows your
        ``ScriptModule``\s code to run without the need for a Python interpreter.

        ``ScriptModule``\s should not be created manually, instead use
        either :func:`tracing <torch.jit.trace>` or :func:`scripting <torch.jit.script>`.
        Tracing and scripting can be applied incrementally and :ref:`composed as necessary <Types>`.

        * Tracing records the tensor operations as executed with a set of example inputs and uses these
          operations to construct a computation graph. You can use the full dynamic behavior of Python with tracing,
          but values other than Tensors and control flow aren't captured in the graph.

        * Scripting inspects the Python code of the model
          and compiles it to TorchScript. Scripting allows the use of many `types`_ of values and supports dynamic control flow.
          Many, but not all features of Python are supported by the compiler, so changes to the source code may be necessary.
        """
        _disable_script_meta = True

        def __init__(self, cpp_module):
            self.__dict__["_initializing"] = True
            self._c = cpp_module
            super(RecursiveScriptModule, self).__init__()
            # Delete the 'training' attribute set up by `Module.__init__`. It
            # will get set on the underlying cpp module, so we delete it here
            # to avoid this version shadowing the cpp module version.
            delattr(self, "training")

        @staticmethod
        def _construct(cpp_module, init_fn):
            """
            Construct a RecursiveScriptModule that's ready for use. PyTorch
            code should use this to construct a RecursiveScriptModule instead
            of instead of calling `__init__` directly, as it makes sure the
            object is properly finalized (and in the future, we may take
            control of how the RecursiveScriptModule instance is created).

            Args:
                cpp_module:  The C++ Module that will hold the actual state of
                             this RecursiveScriptModule instance.
                init_fn:  Lambda that initializes the RecursiveScriptModule passed to it.
            """
            script_module = RecursiveScriptModule(cpp_module)
            init_fn(script_module)

            # Finalize the ScriptModule: replace the nn.Module state with our
            # custom implementations and flip the _initializing bit.
            RecursiveScriptModule._finalize_scriptmodule(script_module)
            return script_module

        @staticmethod
        def _finalize_scriptmodule(script_module):
            script_module._parameters = OrderedDictWrapper(
                torch._C.ParameterDict(script_module._c)
            )
            script_module._buffers = OrderedDictWrapper(
                torch._C.BufferDict(script_module._c)
            )
            script_module._modules = OrderedModuleDict(
                script_module._c, script_module._modules
            )
            script_module._initializing = False

        def _reconstruct(self, cpp_module):
            """
            Re-construct an instance of RecursiveScriptModule using an instance of a C++ module.

            Args:
                cpp_module: The C++ module that this RecursiveScriptModule will be rebuilt around.
            """
            self.__init__(cpp_module)  # type: ignore[misc]

            # Copy the concrete type from the C++ module to this ScriptModule.
            self._concrete_type = torch._C.ConcreteModuleType.from_jit_type(
                self._c._type()
            )

            # Copy submodules from the C++ module to this ScriptModule.
            modules = {}
            for name, cpp_module in torch._C.ModuleDict(self._c).items():
                modules[name] = wrap_cpp_module(cpp_module)
            self._modules = OrderedModuleDict(self._c, modules)

            # Copy parameters and buffers.
            self._parameters = OrderedDictWrapper(torch._C.ParameterDict(self._c))
            self._buffers = OrderedDictWrapper(torch._C.BufferDict(self._c))

            # Get rid of the functions from the old C++ module.
            self.__dict__ = {
                k: v
                for k, v in self.__dict__.items()
                if not isinstance(v, torch._C.ScriptMethod)
            }
            self.__dict__["_initializing"] = False

        @property
        def graph(self):
            r"""
            Returns a string representation of the internal graph for the
            ``forward`` method. See :ref:`interpreting-graphs` for details.
            """
            return self._c._get_method("forward").graph

        @property
        def inlined_graph(self):
            r"""
            Returns a string representation of the internal graph for the
            ``forward`` method. This graph will be preprocessed to inline all function and method calls.
            See :ref:`interpreting-graphs` for details.
            """
            return self.forward.inlined_graph

        @property
        def code(self):
            r"""
            Returns a pretty-printed representation (as valid Python syntax) of
            the internal graph for the ``forward`` method. See
            :ref:`inspecting-code` for details.
            """
            return self.forward.code

        @property
        def code_with_constants(self):
            r"""
            Returns a tuple of:

            [0] a pretty-printed representation (as valid Python syntax) of
            the internal graph for the ``forward`` method. See `code`.
            [1] a ConstMap following the CONSTANT.cN format of the output in [0].
            The indices in the [0] output are keys to the underlying constant's values.

            See :ref:`inspecting-code` for details.
            """
            r = self.forward.code_with_constants
            return (r[0], ConstMap(r[1]))

        def save(self, f, **kwargs):
            r"""
            save(f, _extra_files={})

            See :func:`torch.jit.save <torch.jit.save>` for details.
            """
            return self._c.save(str(f), **kwargs)

        def _save_for_lite_interpreter(self, *args, **kwargs):
            r"""
            _save_for_lite_interpreter(f)

            Add (or update) the bytecode session to the script model. The updated model is used
            in lite interpreter for mobile applications.

            Args:
                f: a string containing a file name.
                _extra_files: Map from filename to contents which will be stored as part of 'f'.

            """
            return self._c._save_for_mobile(*args, **kwargs)

        def _save_to_buffer_for_lite_interpreter(self, *args, **kwargs):
            return self._c._save_to_buffer_for_mobile(*args, **kwargs)

        def save_to_buffer(self, *args, **kwargs):
            return self._c.save_to_buffer(*args, **kwargs)

        def get_debug_state(self, *args, **kwargs):
            return self._c.get_debug_state()

        def extra_repr(self):
            return "original_name={}".format(self.original_name)

        def graph_for(self, *args, **kwargs):
            return self.forward.graph_for(*args, **kwargs)

        @property
        def original_name(self):
            if type(self) == str(self._c._type().name()):
                return ""
            return str(self._c._type().name())

        def define(self, src):
            # We use frames_up=1 to get to the proper surrounding scope. The stack
            # will look like:
            # 0. createResolutionCallback
            # 1. define()
            # 2. surrounding scope.
            #
            # createResolutionCallback internally adds 1 to get us to our frame, then
            # we add 1 to get to the proper surrounding scope.
            rcb = _jit_internal.createResolutionCallbackFromFrame(frames_up=1)
            self._c._define(self._concrete_type, src, rcb)

        def __getattr__(self, attr):
            if "_initializing" not in self.__dict__:
                raise RuntimeError(
                    "ScriptModule has not been initialized, did you forget to call super's init?"
                )

            if self._initializing:
                return super(RecursiveScriptModule, self).__getattr__(attr)

            # _modules check is before hasattr since modules are included as attributes in _c,
            # but we want to get the python wrapper from _modules instead of the raw _c object.
            if attr in self._modules:
                return self._modules[attr]
            elif self._c.hasattr(attr):
                return self._c.getattr(attr)
            elif self._c._has_method(attr):
                script_method = self._c._get_method(attr)
                # cache method so future calls do not go through __getattr__
                # to improve invocation performance
                self.__dict__[attr] = script_method
                return script_method

            return super(RecursiveScriptModule, self).__getattr__(attr)

        def __setattr__(self, attr, value):
            if self._initializing:
                return super(RecursiveScriptModule, self).__setattr__(attr, value)

            if attr in self._modules:
                self._modules[attr] = value
            elif self._c.hasattr(attr):
                self._c.setattr(attr, value)
            elif (
                hasattr(self, "_concrete_type")
                and attr in self._concrete_type.get_constants().keys()
            ):
                # TODO: we don't have _concrete_type set after load(), and in general we lose constant information.
                # We should encode constants as class type attributes (or something) so it persists across save/load.
                raise AttributeError(
                    "Cannot mutate TorchScript constant value: '{}'. Value: '{}'".format(
                        attr, value
                    )
                )
            else:
                # We allow setting Python attributes on the ScriptModule, for
                # when people want to stash some convenience info on it.
                # TODO: it's possible that the following is confusing:
                #   s = torch.jit.script(...)
                #   s.python_attr = ...
                #   s.save()   <--- this doesn't have `python_attr`
                # It's fairly trivial to save enough info to warn in this case.
                return super(RecursiveScriptModule, self).__setattr__(attr, value)

        def __getstate__(self):
            raise pickle.PickleError(
                "ScriptModules cannot be deepcopied using copy.deepcopy or saved using torch.save. "
                + "Mixed serialization of script and non-script modules is not supported. "
                + "For purely script modules use my_script_module.save(<filename>) instead."
            )

        def __copy__(self):
            return torch.jit._recursive.wrap_cpp_module(copy.copy(self._c))

        def __deepcopy__(self, memo):
            return torch.jit._recursive.wrap_cpp_module(copy.deepcopy(self._c, memo))

        # Python magic methods do method lookups on an object's class type, instead of looking up
        # the method defines on the class instance. In order to continue to expose the magic methods
        # of builtin-containers (ModuleList, Sequential, ModuleDict) to Python, we
        # define magic methods here as a shim to the correct attribute.
        def forward_magic_method(self, method_name, *args, **kwargs):
            self_method = getattr(self, method_name)
            if getattr(self_method, "__func__", None) == getattr(
                RecursiveScriptModule, method_name
            ):
                raise NotImplementedError()
            return self_method(*args, **kwargs)

        def __iter__(self):
            return self.forward_magic_method("__iter__")

        def __getitem__(self, idx):
            return self.forward_magic_method("__getitem__", idx)

        def __len__(self):
            return self.forward_magic_method("__len__")

        def __contains__(self, key):
            return self.forward_magic_method("__contains__", key)

        # dir is defined by the base nn.Module, so instead of throwing if
        # it is not overridden, we call into the nn.Module __dir__ method
        def __dir__(self):
            self_method = self.__dir__
            if self_method.__func__ == _get_function_from_type(  # type: ignore[attr-defined]
                RecursiveScriptModule, "__dir__"
            ):
                return super(RecursiveScriptModule, self).__dir__()
            return self_method()

        # to resolve bool(value), Python looks if __bool__ is defined then __iter__
        # is defined then returns true for classes. Since __iter__() on this
        # class throws if it isn't overridden, we define __bool__ to preserve default behavior
        def __bool__(self):
            self_method = self.__bool__
            if self_method.__func__ == _get_function_from_type(  # type: ignore[attr-defined]
                RecursiveScriptModule, "__bool__"
            ):
                return True
            return self_method()

        def _replicate_for_data_parallel(self):
            # we have to initialize ScriptModule properly so that
            # it works with pybind11
            def init_fn(script_module):
                # Don't do anything here, we'll initialize the ScriptModule below
                return

            return RecursiveScriptModule._construct(
                self._c._replicate_for_data_parallel(), init_fn
            )

    # Need to copy all RecursiveScriptModule methods to ScriptModule.
    #
    # This is because `super(MyScriptModule, self).foo()` does not use
    # `__getattr__` to look up `foo`. So we need to make each method available on
    # the ScriptModule manually.
    for name, item in RecursiveScriptModule.__dict__.items():
        if not callable(item) and not isinstance(item, property):
            continue
        if name.startswith("__") or hasattr(ScriptModule, name):
            continue
        # We can copy over the implementation wholesale because besides the
        # `super()` thing above, ScriptModule behaves exactly like
        # RecursiveScriptModule
        setattr(ScriptModule, name, item)

    def _get_methods(cls):
        import inspect

        # In Python 3 unbound methods are functions, but in Python 2 they are methods
        return inspect.getmembers(
            cls, predicate=lambda x: inspect.isfunction(x) or inspect.ismethod(x)
        )

    _compiled_methods_allowlist = {
        "forward",
        "register_buffer",
        "register_parameter",
        "add_module",
        "_apply",
        "apply",
        "cuda",
        "cpu",
        "to",
        "type",
        "float",
        "double",
        "half",
        "state_dict",
        "_save_to_state_dict",
        "load_state_dict",
        "_load_from_state_dict",
        "_named_members",
        "parameters",
        "named_parameters",
        "buffers",
        "named_buffers",
        "children",
        "named_children",
        "modules",
        "named_modules",
        "zero_grad",
        "share_memory",
        "_get_name",
        "extra_repr",
        "_slow_forward",
        "_tracing_name",
        "eval",
        "train",
    }

    def _make_fail(name):
        def fail(self, *args, **kwargs):
            raise RuntimeError(name + " is not supported on ScriptModules")

        return fail

    for name, method in _get_methods(torch.nn.Module):
        if name.startswith("__"):
            continue
        if (
            name not in RecursiveScriptModule.__dict__
            and name not in _compiled_methods_allowlist
        ):
            setattr(RecursiveScriptModule, method.__name__, _make_fail(name))


else:
    # TODO MAKE SURE THAT DISABLING WORKS
    class ScriptModule(torch.nn.Module):  # type: ignore[no-redef]
        def __init__(self, arg=None):
            super().__init__()

    class RecursiveScriptModule(ScriptModule):  # type: ignore[no-redef]
        def __init__(self, arg=None):
            super().__init__()

def call_prepare_scriptable_func_impl(obj, memo):
    if not isinstance(obj, torch.nn.Module):
        return obj

    obj_id = id(obj)

    # If obj_id is in memo, obj has already been prepared or is being
    # prepared in another call up the stack.
    if obj_id in memo:
        return memo[id(obj)]

    obj = obj.__prepare_scriptable__() if hasattr(obj, '__prepare_scriptable__') else obj  # type: ignore[operator]
    # Record obj in memo to avoid infinite recursion in the case of cycles in the module
    # hierarchy when recursing below.
    memo[obj_id] = obj

    new_obj_dict = {}

    for name, sub_module in obj.__dict__.items():
        if name == '_modules':
            for k, v in sub_module.items():
                sub_module[k] = call_prepare_scriptable_func_impl(v, memo)
            new_obj_dict[name] = sub_module
        elif isinstance(sub_module, torch.nn.Module) and not isinstance(sub_module, ScriptModule):
            new_obj_dict[name] = call_prepare_scriptable_func_impl(sub_module, memo)
        else:
            new_obj_dict[name] = sub_module

    for k, v in new_obj_dict.items():
        obj.__dict__[name] = v

    return obj


def call_prepare_scriptable_func(obj):
    memo: Dict[int, torch.nn.Module] = {}
    return call_prepare_scriptable_func_impl(obj, memo)

<<<<<<< HEAD

def _script_pdt(obj, optimize=None, _frames_up=0, _rcb=None, example_inputs: Optional[List[Tuple]] = None):
=======
def _script_pdt(obj, optimize=None, _frames_up=0, _rcb=None,
                example_inputs: Union[List[Tuple], Dict[Callable, List[Tuple]], None] = None):
>>>>>>> 534e135b
    # This is a private API, intended for internal use only. Usage of this API is only for experimental
    # purposes only and is highly discouraged.
    global type_trace_db
    if not _enabled:
        return obj

    if optimize is not None:
        warnings.warn(
            "`optimize` is deprecated and has no effect. Use `with torch.jit.optimized_execution() instead"
        )

    # No-op for modules and functions that are already scripted
    if isinstance(obj, ScriptModule):
        return obj
    if isinstance(obj, ScriptFunction):
        return obj

    if example_inputs:
        # If MonkeyType is installed, enable profile directed type annotation
        # Check if example_inputs are defined and generate call traces
        # for the method by running eager mode version of the method with
        # the provide example inputs. This logs all the traces in type_trace_db
        type_trace_db = JitTypeTraceStore()
        if monkeytype_trace:
            monkeytype_config = JitTypeTraceConfig(type_trace_db)
            with monkeytype_trace(monkeytype_config):
                if isinstance(example_inputs, Dict):
                    # If the obj is an nn.Module or a class, then each method is
                    # executed with the arguments provided in the example inputs.
                    # example inputs here will be of type Dict(class.method, (arguments))
                    # This is used to infer type annotations for those methods
                    # which are not called directly under the hood of monkeytype.
                    for module, example_input in example_inputs.items():
                        for example in example_input:
                            module(*example)
                elif isinstance(example_inputs, List):
                    for examples in example_inputs:
                        obj(*examples)
                else:
                    warnings.warn("Error: Unable to infer types. Please format the inputs to type `List[Tuple]`"
                                  " or `Dict[Callable, List[Tuple]]` to be run with MonkeyType.")
        else:
            warnings.warn("Warning: monkeytype is not installed. Please install https://github.com/Instagram/MonkeyType "
                          "to enable Profile-Directed Typing in TorchScript. Refer to "
                          "https://github.com/Instagram/MonkeyType/blob/master/README.rst to install MonkeyType. ")
    return script(obj, optimize, _frames_up, _rcb)


def create_script_dict(obj, type_hint=None):
    """
    Create a ``torch._C.ScriptDict`` instance with the data from ``obj``. If ``type_hint``
    is provided, it is used to set the type of the ``ScriptDict``. If not, the type is
    inferred based on the data inside ``obj``.

    Args:
        obj (dict): The Python dictionary that is used to initialize the ``ScriptDict``
                    returned by this function.

    Returns:
        An instance of ``torch._C.ScriptDict`` that has the same data as ``obj``
        and can be passed between Python and TorchScript with reference semantics and
        zero copy overhead.
    """
    if type_hint:
        ty = ann_to_type(type_hint, None)
        return torch._C.ScriptDict(obj, ty)  # type: ignore

    return torch._C.ScriptDict(obj)  # type: ignore


def script(obj, optimize=None, _frames_up=0, _rcb=None, type_hint=None):
    r"""
    Scripting a function or ``nn.Module`` will inspect the source code, compile
    it as TorchScript code using the TorchScript compiler, and return a :class:`ScriptModule` or
    :class:`ScriptFunction`. TorchScript itself is a subset of the Python language, so not all
    features in Python work, but we provide enough functionality to compute on
    tensors and do control-dependent operations. For a complete guide, see the
    :ref:`language-reference`.

    Scripting a dictionary copies the data inside it into a TorchScript instance than can be
    subsequently passed by reference between Python and TorchScript with zero copy overhead.

    ``torch.jit.script`` can be used as a function for modules, functions, and dictionaries
     and as a decorator ``@torch.jit.script`` for :ref:`torchscript-classes` and functions.

    Args:
        obj (callable, class, or ``nn.Module``):  The ``nn.Module``, function, class type, or
                                                  dictionary to compile.

    Returns:
        If ``obj`` is ``nn.Module``, ``script`` returns
        a :class:`ScriptModule` object. The returned :class:`ScriptModule` will
        have the same set of sub-modules and parameters as the
        original ``nn.Module``. If ``obj`` is a standalone function,
        a :class:`ScriptFunction` will be returned. If ``obj`` is a ``dict``, then
        ``script`` returns an instance of `torch._C.ScriptDict`.

    **Scripting a function**
        The ``@torch.jit.script`` decorator will construct a :class:`ScriptFunction`
        by compiling the body of the function.

        Example (scripting a function):

        .. testcode::

            import torch

            @torch.jit.script
            def foo(x, y):
                if x.max() > y.max():
                    r = x
                else:
                    r = y
                return r

            print(type(foo))  # torch.jit.ScriptFunction

            # See the compiled graph as Python code
            print(foo.code)

            # Call the function using the TorchScript interpreter
            foo(torch.ones(2, 2), torch.ones(2, 2))

        .. testoutput::
            :hide:

            ...

    **Scripting an nn.Module**
        Scripting an ``nn.Module`` by default will compile the ``forward`` method and recursively
        compile any methods, submodules, and functions called by ``forward``. If a ``nn.Module`` only uses
        features supported in TorchScript, no changes to the original module code should be necessary. ``script``
        will construct :class:`ScriptModule` that has copies of the attributes, parameters, and methods of
        the original module.

        Example (scripting a simple module with a Parameter):

        .. testcode::

            import torch

            class MyModule(torch.nn.Module):
                def __init__(self, N, M):
                    super(MyModule, self).__init__()
                    # This parameter will be copied to the new ScriptModule
                    self.weight = torch.nn.Parameter(torch.rand(N, M))

                    # When this submodule is used, it will be compiled
                    self.linear = torch.nn.Linear(N, M)

                def forward(self, input):
                    output = self.weight.mv(input)

                    # This calls the `forward` method of the `nn.Linear` module, which will
                    # cause the `self.linear` submodule to be compiled to a `ScriptModule` here
                    output = self.linear(output)
                    return output

            scripted_module = torch.jit.script(MyModule(2, 3))

        Example (scripting a module with traced submodules):

        .. testcode::

            import torch
            import torch.nn as nn
            import torch.nn.functional as F

            class MyModule(nn.Module):
                def __init__(self):
                    super(MyModule, self).__init__()
                    # torch.jit.trace produces a ScriptModule's conv1 and conv2
                    self.conv1 = torch.jit.trace(nn.Conv2d(1, 20, 5), torch.rand(1, 1, 16, 16))
                    self.conv2 = torch.jit.trace(nn.Conv2d(20, 20, 5), torch.rand(1, 20, 16, 16))

                def forward(self, input):
                    input = F.relu(self.conv1(input))
                    input = F.relu(self.conv2(input))
                    return input

            scripted_module = torch.jit.script(MyModule())

        To compile a method other than ``forward`` (and recursively compile anything it calls), add
        the :func:`@torch.jit.export <torch.jit.export>` decorator to the method. To opt out of compilation
        use :func:`@torch.jit.ignore <torch.jit.ignore>` or :func:`@torch.jit.unused <torch.jit.unused>`.

        Example (an exported and ignored method in a module)::

            import torch
            import torch.nn as nn

            class MyModule(nn.Module):
                def __init__(self):
                    super(MyModule, self).__init__()

                @torch.jit.export
                def some_entry_point(self, input):
                    return input + 10

                @torch.jit.ignore
                def python_only_fn(self, input):
                    # This function won't be compiled, so any
                    # Python APIs can be used
                    import pdb
                    pdb.set_trace()

                def forward(self, input):
                    if self.training:
                        self.python_only_fn(input)
                    return input * 99

            scripted_module = torch.jit.script(MyModule())
            print(scripted_module.some_entry_point(torch.randn(2, 2)))
            print(scripted_module(torch.randn(2, 2)))
    """
    if not _enabled:
        return obj

    if optimize is not None:
        warnings.warn(
            "`optimize` is deprecated and has no effect. Use `with torch.jit.optimized_execution() instead"
        )

    # No-op for modules and functions that are already scripted
    if isinstance(obj, ScriptModule):
        return obj
    if isinstance(obj, ScriptFunction):
        return obj

    if isinstance(obj, torch.nn.Module):
        obj = call_prepare_scriptable_func(obj)
        return torch.jit._recursive.create_script_module(
            obj, torch.jit._recursive.infer_methods_to_compile
        )

    if isinstance(obj, dict):
        return create_script_dict(obj, type_hint)

    qualified_name = _qualified_name(obj)
    if inspect.isclass(obj):
        # If this type is a `nn.Module` subclass, they probably meant to pass
        # an instance instead of a Module
        if issubclass(obj, torch.nn.Module):
            raise RuntimeError(
                "Type '{}' cannot be compiled since it inherits"
                " from nn.Module,"
                " pass an instance instead".format(obj)
            )

        # Enums are automatically usable in TorchScript, explicitly scripting
        # is not necessary, but not harmful either.
        if issubclass(obj, enum.Enum):
            return obj

        if not _is_new_style_class(obj):
            raise RuntimeError(
                "TorchScript classes must be new-style classes. "
                "Please inherit from 'object'."
            )
        if len(obj.mro()) > 2:
            raise RuntimeError(
                "TorchScript classes does not support inheritance yet. "
                "Please directly inherit from 'object'."
            )
        if _rcb is None:
            _rcb = _jit_internal.createResolutionCallbackFromFrame(_frames_up + 1)
        _compile_and_register_class(obj, _rcb, qualified_name)
        return obj
    else:
        # this is a decorated fn, and we need to the underlying fn and its rcb
        if hasattr(obj, "__script_if_tracing_wrapper"):
            obj = obj.__original_fn
            _rcb = _jit_internal.createResolutionCallbackFromClosure(obj)

        _check_directly_compile_overloaded(obj)
        maybe_already_compiled_fn = _try_get_jit_cached_function(obj)
        if maybe_already_compiled_fn:
            return maybe_already_compiled_fn
        ast = get_jit_def(obj, obj.__name__)
        if _rcb is None:
            _rcb = _jit_internal.createResolutionCallbackFromClosure(obj)
        fn = torch._C._jit_script_compile(
            qualified_name, ast, _rcb, get_default_args(obj)
        )
        # Forward docstrings
        fn.__doc__ = obj.__doc__
        _set_jit_function_cache(obj, fn)
        return fn


# overloads are registered in _jit_internal and compiled here so that _overload
# can be used in nn/functional.py without an import cycle


def _check_overload_defaults(impl_defaults, overload_defaults, loc):
    for name, overload_value in overload_defaults.items():
        if name not in impl_defaults or impl_defaults[name] != overload_value:
            raise torch.jit.frontend.FrontendError(
                loc,
                "Default parameters on overloads do not affect the runtime so they "
                "must equal to the default parameter on the implementation function. Found on "
                "parameter {name}".format(name=name),
            )


def _compile_function_with_overload(overload_fn, qual_name, impl_fn):
    overload_decl = get_jit_def(overload_fn, overload_fn.__name__).decl()
    overload_signature = torch.jit.annotations.get_signature(
        overload_fn, None, None, inspect.ismethod(overload_fn)
    )
    impl_ast = get_jit_def(impl_fn, impl_fn.__name__)
    overload_defaults = get_default_args(overload_fn)
    implementation_defaults = get_default_args(impl_fn)
    _rcb = _jit_internal.createResolutionCallbackFromClosure(impl_fn)
    _check_overload_defaults(
        implementation_defaults, overload_defaults, overload_decl.range()
    )
    fn = torch._C._jit_script_compile_overload(
        qual_name,
        overload_decl,
        impl_ast,
        _rcb,
        implementation_defaults,
        overload_signature,
    )
    return fn


def _get_overloads(obj):
    # check for cached compiled fns
    existing_compiled_fns = _try_get_jit_cached_overloads(obj)
    qual_name = _qualified_name(obj)
    uncompiled_overloads = _jit_internal._get_fn_overloads(qual_name)
    if uncompiled_overloads is None:
        return existing_compiled_fns

    compiled_fns = []
    for overload_fn in uncompiled_overloads:
        compiled_fns.append(
            _compile_function_with_overload(overload_fn, qual_name, obj)
        )

    if existing_compiled_fns:
        compiled_fns = existing_compiled_fns + compiled_fns

    # cache compilation, remove information stored to do compilation
    _set_jit_overload_cache(obj, compiled_fns)
    _jit_internal._clear_fn_overloads(qual_name)
    return compiled_fns


def _check_directly_compile_overloaded(obj):
    qual_name = _qualified_name(obj)
    if _jit_internal._get_fn_overloads(qual_name) or _try_get_jit_cached_overloads(obj):
        raise RuntimeError(
            "Function {} cannot be directly compiled because it"
            " is overloaded. It must be used in a context of a function"
            " where its inputs can determine which overload to call.".format(qual_name)
        )


def interface(obj):
    if not inspect.isclass(obj):
        raise RuntimeError("interface must be applied to a class")
    if not _is_new_style_class(obj):
        raise RuntimeError("TorchScript interfaces must inherit from 'object'")

    # Expected MRO is:
    #   User module
    #   torch.nn.modules.module.Module
    #   object
    is_module_interface = issubclass(obj, torch.nn.Module) and len(obj.mro()) == 3

    if not is_module_interface and len(obj.mro()) > 2:
        raise RuntimeError(
            "TorchScript interface does not support inheritance yet. "
            "Please directly inherit from 'object' or 'nn.Module'."
        )

    qualified_name = _qualified_name(obj)
    rcb = _jit_internal.createResolutionCallbackFromFrame(1)
    # if this type is a `nn.Module` subclass, generate a module interface type
    # instead of a class interface type; a module interface type only compiles
    # the user provided methods as part of the interface
    ast = get_jit_class_def(obj, obj.__name__)
    mangled_classname = torch._C._jit_script_interface_compile(
        qualified_name, ast, rcb, is_module_interface
    )
    obj.__torch_script_interface__ = mangled_classname
    return obj


def _recursive_compile_class(obj, loc):
    _qual_name = _qualified_name(obj)
    # We're starting a new compilation, so update the error call stack in
    # case it fails
    error_stack = torch._C.CallStack(_qual_name, loc)
    rcb = _jit_internal.createResolutionCallbackForClassMethods(obj)
    return _compile_and_register_class(obj, rcb, _qual_name)

CompilationUnit = torch._C.CompilationUnit
set_module(CompilationUnit, "torch.jit")

def _unwrap_optional(x):
    assert x is not None, "Unwrapping null optional"
    return x


_register_builtin(_unwrap_optional, "aten::_unwrap_optional")
_register_builtin(_jit_internal.is_scripting, "aten::is_scripting")
_register_builtin(has_torch_function, "aten::has_torch_function")
_register_builtin(has_torch_function_unary, "aten::has_torch_function")
_register_builtin(has_torch_function_variadic, "aten::has_torch_function")<|MERGE_RESOLUTION|>--- conflicted
+++ resolved
@@ -889,13 +889,8 @@
     memo: Dict[int, torch.nn.Module] = {}
     return call_prepare_scriptable_func_impl(obj, memo)
 
-<<<<<<< HEAD
-
-def _script_pdt(obj, optimize=None, _frames_up=0, _rcb=None, example_inputs: Optional[List[Tuple]] = None):
-=======
 def _script_pdt(obj, optimize=None, _frames_up=0, _rcb=None,
                 example_inputs: Union[List[Tuple], Dict[Callable, List[Tuple]], None] = None):
->>>>>>> 534e135b
     # This is a private API, intended for internal use only. Usage of this API is only for experimental
     # purposes only and is highly discouraged.
     global type_trace_db
@@ -944,11 +939,9 @@
     return script(obj, optimize, _frames_up, _rcb)
 
 
-def create_script_dict(obj, type_hint=None):
+def create_script_dict(obj):
     """
-    Create a ``torch._C.ScriptDict`` instance with the data from ``obj``. If ``type_hint``
-    is provided, it is used to set the type of the ``ScriptDict``. If not, the type is
-    inferred based on the data inside ``obj``.
+    Create a ``torch._C.ScriptDict`` instance with the data from ``obj``.
 
     Args:
         obj (dict): The Python dictionary that is used to initialize the ``ScriptDict``
@@ -959,14 +952,10 @@
         and can be passed between Python and TorchScript with reference semantics and
         zero copy overhead.
     """
-    if type_hint:
-        ty = ann_to_type(type_hint, None)
-        return torch._C.ScriptDict(obj, ty)  # type: ignore
-
     return torch._C.ScriptDict(obj)  # type: ignore
 
 
-def script(obj, optimize=None, _frames_up=0, _rcb=None, type_hint=None):
+def script(obj, optimize=None, _frames_up=0, _rcb=None):
     r"""
     Scripting a function or ``nn.Module`` will inspect the source code, compile
     it as TorchScript code using the TorchScript compiler, and return a :class:`ScriptModule` or
@@ -1132,7 +1121,7 @@
         )
 
     if isinstance(obj, dict):
-        return create_script_dict(obj, type_hint)
+        return create_script_dict(obj)
 
     qualified_name = _qualified_name(obj)
     if inspect.isclass(obj):
