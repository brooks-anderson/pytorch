--- conflicted
+++ resolved
@@ -493,7 +493,6 @@
 
         class_name = generic_test_class.__name__ + base.device_type.upper()
 
-<<<<<<< HEAD
 
         for is_uncoalesced in set([add_uncoalesced_tests, False]):
             class_name += ('Uncoalesced' if is_uncoalesced else '')
@@ -536,33 +535,6 @@
             # This lets the instantiated class be discovered by unittest.
             device_type_test_class.__module__ = generic_test_class.__module__
             scope[class_name] = device_type_test_class
-=======
-        # type set to Any and suppressed due to unsupport runtime class:
-        # https://github.com/python/mypy/wiki/Unsupported-Python-Features
-        device_type_test_class: Any = type(class_name, (base, empty_class), {})
-
-        for name in generic_members:
-            if name in generic_tests:  # Instantiates test member
-                test = getattr(generic_test_class, name)
-                # XLA-compat shim (XLA's instantiate_test takes doesn't take generic_cls)
-                sig = inspect.signature(device_type_test_class.instantiate_test)
-                if len(sig.parameters) == 3:
-                    # Instantiates the device-specific tests
-                    device_type_test_class.instantiate_test(name, copy.deepcopy(test), generic_cls=generic_test_class)
-                else:
-                    device_type_test_class.instantiate_test(name, copy.deepcopy(test))
-            else:  # Ports non-test member
-                assert name not in device_type_test_class.__dict__, "Redefinition of directly defined member {0}".format(name)
-                nontest = getattr(generic_test_class, name)
-                setattr(device_type_test_class, name, nontest)
-
-        # Mimics defining the instantiated class in the caller's file
-        # by setting its module to the given class's and adding
-        # the module to the given scope.
-        # This lets the instantiated class be discovered by unittest.
-        device_type_test_class.__module__ = generic_test_class.__module__
-        scope[class_name] = device_type_test_class
->>>>>>> 48ec26ef
 
 
 # Category of dtypes to run an OpInfo-based test for
