#include <torch/csrc/distributed/rpc/request_callback_no_python.h>

#include <c10/core/StreamGuard.h>
#include <torch/csrc/distributed/autograd/context/container.h>
#include <torch/csrc/distributed/autograd/engine/dist_engine.h>
#include <torch/csrc/distributed/autograd/rpc_messages/cleanup_autograd_context_req.h>
#include <torch/csrc/distributed/autograd/rpc_messages/cleanup_autograd_context_resp.h>
#include <torch/csrc/distributed/autograd/rpc_messages/propagate_gradients_req.h>
#include <torch/csrc/distributed/autograd/rpc_messages/propagate_gradients_resp.h>
#include <torch/csrc/distributed/autograd/rpc_messages/rpc_with_autograd.h>
#include <torch/csrc/distributed/autograd/utils.h>
#include <torch/csrc/distributed/rpc/profiler/server_process_global_profiler.h>
#include <torch/csrc/distributed/rpc/rpc_agent.h>
#include <torch/csrc/distributed/rpc/rref_context.h>
#include <torch/csrc/distributed/rpc/rref_proto.h>
#include <torch/csrc/distributed/rpc/script_resp.h>
#include <torch/csrc/distributed/rpc/utils.h>

namespace torch {
namespace distributed {
namespace rpc {

using namespace torch::distributed::autograd;

// When request message has autograd info, processMessage() will set up valid
// current context id properly. This struct is used to clean up current context
// id after processMessage() is done.
struct DistAutogradContextGuard {
  explicit DistAutogradContextGuard(int64_t ctxId) {
    auto& container = DistAutogradContainer::getInstance();
    prevCtxId_ = container.currentContextId();
    container.forceCurrentContextId(ctxId);
  }
  ~DistAutogradContextGuard() {
    auto& container = DistAutogradContainer::getInstance();
    container.forceCurrentContextId(prevCtxId_);
  }

  int64_t prevCtxId_;
};

std::unique_ptr<RpcCommandBase> RequestCallbackNoPython::
    deserializePythonRpcCommand(
        std::unique_ptr<RpcCommandBase> rpc,
        const MessageType& messageType) const {
  TORCH_CHECK(
      messageType != MessageType::PYTHON_CALL &&
          messageType != MessageType::PYTHON_REMOTE_CALL,
      "Python calls are not supported!");
  return rpc;
}

c10::intrusive_ptr<JitFuture> RequestCallbackNoPython::processMessage(
    Message& request,
    std::shared_ptr<LazyStreamContext> ctx) const {
  // We need two futures here because it could pause twice when processing a
  // RPC message:
  //  1) waiting for all RRefs in the arguments to become confirmed;
  //  2) waiting for processRpc to finish.
  auto& rrefContext = RRefContext::getInstance();
  try {
    rrefContext.recordThreadLocalPendingRRefs();
    // Deserialize PythonUDF here to trigger RRef unpickling
    std::unique_ptr<RpcCommandBase> rpc = deserializePythonRpcCommand(
        deserializeRequest(request), request.type());
    auto rrefsReadyFuture = rrefContext.waitForThreadLocalPendingRRefs();

    auto retFuture = rrefsReadyFuture->thenAsync(
        [this,
         // std::function must be copyable, hence hae to cast the unique_ptr to
         // a shared_ptr here.
         rpc = (std::shared_ptr<RpcCommandBase>)std::move(rpc),
         messageType = request.type(),
         ctx = std::move(ctx)](JitFuture& /* unused */) mutable {
          c10::MultiStreamGuard guard(
              ctx ? ctx->getReservedStreams() : ArrayRef<Stream>({}));
          // The cost of pre-request check is minimal thanks to
          // std::shared_lock. The cost is in magnitude
          // of 10us.
          auto serverProcessGlobalProfilerStateStackEntryPtr =
              profiler::processglobal::StateStackEntry::current();
          // If server global profiler is enabled, we futher pay the
          // cost of thread local profiler state initialization.
          if (serverProcessGlobalProfilerStateStackEntryPtr) {
            // Initialize thread-local profiler state from process-global
            // profiler state.
            ::torch::autograd::profiler::enableProfilerLegacy(
                serverProcessGlobalProfilerStateStackEntryPtr->statePtr()
                    ->config());
          }

          auto retFuture =
              processRpcWithErrors(*rpc, messageType, std::move(ctx));

          // Response message has been sent at this moment, this post-response
          // work doesn't affect RPC trip time.
          if (serverProcessGlobalProfilerStateStackEntryPtr) {
            // Restore thread-local profiler state.
            ::torch::autograd::profiler::thread_event_lists event_lists =
                ::torch::autograd::profiler::disableProfilerLegacy();
            // Put thread_local event_lists into the process-global profiler
            // state.
            profiler::processglobal::pushResultRecursive(
                serverProcessGlobalProfilerStateStackEntryPtr, event_lists);
          }

          return retFuture;
        },
        c10::getCustomClassType<c10::intrusive_ptr<Message>>());

    auto retFutureWithMessageId = retFuture->then(
        [id = request.id()](JitFuture& future) {
          c10::intrusive_ptr<Message> message =
              future.value().toCustomClass<Message>();
          message->setId(id);
          return message;
        },
        c10::getCustomClassType<c10::intrusive_ptr<Message>>());

    return retFutureWithMessageId;
  } catch (std::exception& e) {
    rrefContext.clearRecordedPendingRRefsOnError();
    return asFuture(handleError(e, request.type(), request.id()));
  }
}

c10::intrusive_ptr<JitFuture> RequestCallbackNoPython::processRpcWithErrors(
    RpcCommandBase& rpc,
    const MessageType& messageType,
    std::shared_ptr<LazyStreamContext> ctx) const {
  try {
    return processRpc(rpc, messageType, std::move(ctx));
  } catch (std::exception& e) {
    // Pass a dummy message ID since it will be overwritten anyways.
    return asFuture(handleError(e, messageType, -1));
  }
}

void RequestCallbackNoPython::processScriptCall(
    RpcCommandBase& rpc,
    const std::function<void(Message)>& markComplete,
    const c10::intrusive_ptr<JitFuture>& /* unused */) const {
  auto& scriptCall = static_cast<ScriptCall&>(rpc);
  auto& stack = scriptCall.stackRef();
  TORCH_CHECK(
      scriptCall.hasOp(), "Only supports the case where ScriptCall has an op");
  processScriptCallOp(scriptCall, markComplete, stack);
}

void RequestCallbackNoPython::processScriptCallOp(
    ScriptCall& scriptCall,
    const std::function<void(Message)>& markComplete,
    std::vector<at::IValue>& stack) const {
  TORCH_INTERNAL_ASSERT(scriptCall.hasOp());
<<<<<<< HEAD
  auto future = runJitOperator(*scriptCall.op(), stack);
  future->addCallback([markComplete](JitFuture& future) {
    markComplete(ScriptResp(future.value()).toMessage());
  });
=======
  scriptCall.op()->getOperation()(&stack);
  TORCH_INTERNAL_ASSERT(
      stack.size() == 1,
      "Return value of a builtin operator or a TorchScript function should be "
      "a single IValue, got a vector of size ",
      stack.size());
  markComplete(std::move(ScriptResp(std::move(stack.front()))).toMessage());
>>>>>>> 77a7f92a
}

TypePtr RequestCallbackNoPython::getScriptRemoteCallType(
    ScriptRemoteCall& scriptRemoteCall) const {
  TORCH_CHECK(
      scriptRemoteCall.hasOp(),
      "Only supports the case where ScriptCall has an op");
  return scriptRemoteCall.op()->schema().returns()[0].type();
}

void RequestCallbackNoPython::processPythonCall(
    RpcCommandBase& rpc,
    const std::function<void(Message)>& markComplete,
    const c10::intrusive_ptr<JitFuture>& /* unused */) const {
  C10_THROW_ERROR(Error, "Python call not supported!");
}

void RequestCallbackNoPython::processPythonRemoteCall(
    RpcCommandBase& rpc,
    const std::function<void(Message)>& markComplete,
    const c10::intrusive_ptr<JitFuture>& /* unused */,
    std::shared_ptr<LazyStreamContext> /* unused */) const {
  C10_THROW_ERROR(Error, "Python call not supported!");
}

void RequestCallbackNoPython::processScriptRemoteCall(
    ScriptRemoteCall& scriptRemoteCall,
    const std::function<void(void)>& postProcessing,
    std::vector<at::IValue>& stack,
    const c10::intrusive_ptr<OwnerRRef>& ownerRRef) const {
  TORCH_CHECK(
      scriptRemoteCall.hasOp(), "ScriptRemoteCall needs to have an op!");
  processScriptRemoteCallOp(scriptRemoteCall, postProcessing, stack, ownerRRef);
}

void RequestCallbackNoPython::processBaseScriptRemoteCall(
    RpcCommandBase& rpc,
    const std::function<void(Message)>& markComplete,
    const c10::intrusive_ptr<JitFuture>& responseFuture) const {
  auto& scriptRemoteCall = static_cast<ScriptRemoteCall&>(rpc);
  auto rrefId = scriptRemoteCall.retRRefId();
  auto forkId = scriptRemoteCall.retForkId();
  auto& ctx = RRefContext::getInstance();

  auto postProcessing = [rrefId, forkId, responseFuture]() {
    if (rrefId != forkId) {
      // Caller is a user and callee is the owner, add fork
      //
      // NB: rrefId == forkId is true if and only if calling remote to
      // self. In that case both the caller and the callee will access
      // the OwnerRRef. Hence, on the callee side (here), it should not
      // call addForkOfOwner as it is not a fork. To allow callee to
      // distinguish when this request is sent to self, the caller will
      // set forkId using rrefId (OwnerRRef does not have a forkId
      // anyway).
      RRefContext::getInstance().addForkOfOwner(rrefId, forkId);
    }
    Message m = RemoteRet(rrefId, forkId).toMessage();
    responseFuture->markCompleted(
        IValue(c10::make_intrusive<Message>(std::move(m))));
  };

  // scriptRemoteCall is only alive within this block, use reference to
  // avoid copy. If the underlying code runs with a continuation, runAsync()
  // below will std::move the appropriate portion of the stack.
  TypePtr returnType = getScriptRemoteCallType(scriptRemoteCall);
  c10::intrusive_ptr<OwnerRRef> ownerRRef;
  if (rrefId == forkId) {
    // Creating an owner RRef on self, should already exist in owners map
    ownerRRef =
        fromRRefInterface(ctx.getOwnerRRef(rrefId, /* forceCreated */ true)
                              ->constValue()
                              .toRRef());
  } else {
    ownerRRef = ctx.getOrCreateOwnerRRef(rrefId, returnType);
  }

  auto& stack = scriptRemoteCall.stackRef();
  processScriptRemoteCall(scriptRemoteCall, postProcessing, stack, ownerRRef);
}

void RequestCallbackNoPython::processScriptRemoteCallOp(
    ScriptRemoteCall& scriptRemoteCall,
    const std::function<void(void)>& postProcessing,
    std::vector<at::IValue>& stack,
    const c10::intrusive_ptr<OwnerRRef>& ownerRRef) const {
  TORCH_INTERNAL_ASSERT(scriptRemoteCall.hasOp());
  auto future = runJitOperator(*scriptRemoteCall.op(), stack);
  future->addCallback([ownerRRef, postProcessing](JitFuture& future) {
    if (future.hasError()) {
      ownerRRef->setError(future.exception_ptr());
    } else {
      ownerRRef->setValue(future.value());
    }
    postProcessing();
  });
}

void RequestCallbackNoPython::processScriptRRefFetchCall(
    RpcCommandBase& rpc,
    const std::function<void(Message)>& markComplete,
    const c10::intrusive_ptr<JitFuture>& responseFuture) const {
  auto& srf = static_cast<ScriptRRefFetchCall&>(rpc);
  auto& ctx = RRefContext::getInstance();

  auto futureOwner = ctx.getOwnerRRef(srf.rrefId());

  if (futureOwner->completed()) { // optional fast-path
    // the OwnerRRef has been created
    const auto& rref = fromRRefInterface(futureOwner->constValue().toRRef());
    if (rref->hasValue()) {
      markComplete(ScriptRRefFetchRet({rref->getValue()}).toMessage());
      return;
    }
  }

  futureOwner->addCallback([responseFuture](JitFuture& futureOwner) {
    const auto& rref = fromRRefInterface(futureOwner.constValue().toRRef());
    auto whenValueSet = rref->getFuture();

    // Our response is satisfied when the rpc.remote() request
    // finishes executing on the owner.
    whenValueSet->addCallback([responseFuture, rref](JitFuture& whenValueSet) {
      if (whenValueSet.hasError()) {
        responseFuture->setError(whenValueSet.exception_ptr());
        return;
      }
      try {
        Message m = ScriptRRefFetchRet({rref->getValue()}).toMessage();
        responseFuture->markCompleted(
            IValue(c10::make_intrusive<Message>(std::move(m))));
      } catch (const std::exception& /* unused */) {
        responseFuture->setError(std::current_exception());
      }
    });
  });
}

void RequestCallbackNoPython::processPythonRRefFetchCall(
    RpcCommandBase& rpc,
    const c10::intrusive_ptr<JitFuture>& /* unused */,
    std::shared_ptr<LazyStreamContext> /* unused */) const {
  C10_THROW_ERROR(Error, "Python call not supported!");
}

void RequestCallbackNoPython::processRRefUserDelete(
    RpcCommandBase& rpc,
    const std::function<void(Message)>& markComplete) const {
  auto& rud = static_cast<RRefUserDelete&>(rpc);
  auto& ctx = RRefContext::getInstance();
  auto deletedRRef = ctx.delForkOfOwner(rud.rrefId(), rud.forkId());
  handleRRefDelete(deletedRRef);
  markComplete(std::move(RRefAck()).toMessage());
}

void RequestCallbackNoPython::handleRRefDelete(
    c10::intrusive_ptr<RRef>& rref) const {
  TORCH_CHECK(!rref->isPyObj(), "RRefs with python objects not supported!");
}

void RequestCallbackNoPython::processRRefChildAccept(
    RpcCommandBase& rpc,
    const std::function<void(Message)>& markComplete) const {
  auto& rca = static_cast<RRefChildAccept&>(rpc);
  auto& ctx = RRefContext::getInstance();
  ctx.delPendingChild(rca.forkId());
  markComplete(std::move(RRefAck()).toMessage());
}

void RequestCallbackNoPython::processRRefForkRequest(
    RpcCommandBase& rpc,
    const std::function<void(Message)>& markComplete) const {
  auto& rfr = static_cast<RRefForkRequest&>(rpc);
  auto& ctx = RRefContext::getInstance();
  ctx.addForkOfOwnerIfNotPresent(rfr.rrefId(), rfr.forkId());
  markComplete(RRefAck().toMessage());
}

c10::intrusive_ptr<JitFuture> RequestCallbackNoPython::
    processForwardAutogradReq(
        RpcCommandBase& rpc,
        std::shared_ptr<LazyStreamContext> ctx) const {
  auto& rpcWithAutograd = static_cast<RpcWithAutograd&>(rpc);

  // Need to reverse the device map for the backward pass of distributed
  // autograd.
  std::unordered_map<c10::Device, c10::Device> reverseDeviceMap;
  for (const auto& mapEntry : rpcWithAutograd.deviceMap()) {
    reverseDeviceMap.insert({mapEntry.second, mapEntry.first});
  }

  // Attach 'recv' autograd function.
  auto autogradContext = addRecvRpcBackward(
      rpcWithAutograd.autogradMetadata(),
      rpcWithAutograd.tensors(),
      rpcWithAutograd.fromWorkerId(),
      reverseDeviceMap);
  // For this recv thread on server side, before processRpc(),
  // set current_context_id_ to be context_id passed from client.
  // In this way, if there is nested rpc call in python rpc call, original
  // context_id from client can be passed in the chain calls.
  TORCH_INTERNAL_ASSERT(
      autogradContext != nullptr,
      "autogradContext is nullptr, FORWARD_AUTOGRAD_REQ should always get "
      "or create valid autogradContext in addRecvRpcBackward.");

  DistAutogradContextGuard ctxGuard(autogradContext->contextId());

  // Process the original RPC.
  auto wrappedMessageType = rpcWithAutograd.wrappedMessageType();
  // Kick off processing for the nested RPC command.
  // wrappedRpcResponseFuture will be a Future<T> to the result.
  auto wrappedRpcResponseFuture = processRpc(
      rpcWithAutograd.wrappedRpc(), wrappedMessageType, std::move(ctx));

  auto fromWorkerId = rpcWithAutograd.fromWorkerId();
  // The original future needs to be marked as completed when the wrapped
  // one completes, with the autograd context information wrapped.
  auto responseFuture = wrappedRpcResponseFuture->then(
      [fromWorkerId, ctxId = autogradContext->contextId()](
          JitFuture& wrappedRpcResponseFuture) {
        // As this callback can be invoked by a different thread, we have to
        // make sure that the thread_local states in the previous thread is
        // correctly propagated.
        // NB: The execution of TorchScript functions can also run on a
        // different thread, which is addressed by
        // https://github.com/pytorch/pytorch/pull/36395
        // NB: when adding async UDF support, we should also propagate
        // thread_local states there.
        // TODO: Land on a general solution for RPC ThreadLocalState. See
        // https://github.com/pytorch/pytorch/issues/38510
        DistAutogradContextGuard cbCtxGuard(ctxId);

        if (wrappedRpcResponseFuture.hasError()) {
          // Propagate error to responseFuture if we had one.
          std::rethrow_exception(wrappedRpcResponseFuture.exception_ptr());
        } else {
          auto msg = getMessageWithAutograd(
              fromWorkerId,
              std::move(
                  *wrappedRpcResponseFuture.value().toCustomClass<Message>()),
              MessageType::FORWARD_AUTOGRAD_RESP);
          return c10::make_intrusive<Message>(std::move(msg));
        }
      },
      c10::getCustomClassType<c10::intrusive_ptr<Message>>());

  return responseFuture;
}

void RequestCallbackNoPython::processBackwardAutogradReq(
    RpcCommandBase& rpc,
    const c10::intrusive_ptr<JitFuture>& responseFuture) const {
  auto& gradientsCall = static_cast<PropagateGradientsReq&>(rpc);
  const auto& autogradMetadata = gradientsCall.getAutogradMetadata();

  // Retrieve the appropriate autograd context.
  auto autogradContext = DistAutogradContainer::getInstance().retrieveContext(
      autogradMetadata.autogradContextId);

  // Lookup the appropriate 'send' function to enqueue.
  std::shared_ptr<SendRpcBackward> sendFunction =
      autogradContext->retrieveSendFunction(autogradMetadata.autogradMessageId);

  // Attach the gradients to the send function.
  sendFunction->setGrads(gradientsCall.getGrads());

  // Now execute the autograd graph using the "distributed engine."
  auto execFuture = DistEngine::getInstance().executeSendFunctionAsync(
      autogradContext, sendFunction, gradientsCall.retainGraph());

  // Our response is satisfied when the rpcs come back.
  execFuture->addCallback([responseFuture](JitFuture& execFuture) {
    if (!execFuture.hasError()) {
      Message m = std::move(PropagateGradientsResp()).toMessage();
      responseFuture->markCompleted(
          IValue(c10::make_intrusive<Message>(std::move(m))));
    } else {
      responseFuture->setError(execFuture.exception_ptr());
    }
  });
}

void RequestCallbackNoPython::processCleanupAutogradContextReq(
    RpcCommandBase& rpc,
    const std::function<void(Message)>& markComplete) const {
  auto& cleanupContextReq = static_cast<CleanupAutogradContextReq&>(rpc);
  auto cleanupContextId = cleanupContextReq.getContextId();
  // release the context if it still exists on this thread. We need to
  // check if it exists since it may have been deleted by an in-flight
  // RPC. This can create nested RPCs if there are other nodes that get
  // notified to clean up their context.
  DistAutogradContainer::getInstance().releaseContextIfPresent(
      cleanupContextId);
  markComplete(std::move(CleanupAutogradContextResp()).toMessage());
}

c10::intrusive_ptr<JitFuture> RequestCallbackNoPython::
    processRunWithProfilingReq(RpcCommandBase& rpc) const {
  auto& rpcWithProfilingReq = static_cast<RpcWithProfilingReq&>(rpc);
  auto wrappedMsgType = rpcWithProfilingReq.wrappedMessageType();
  auto profilingConfig = rpcWithProfilingReq.getProfilingConfig();
  // If requested with CUDA from caller but CUDA is not available on this
  // machine, fallback to CPU and log a warning instead of crashing.
  if (profilingConfig.state == torch::autograd::profiler::ProfilerState::CUDA &&
      !this->cudaAvailable()) {
    profilingConfig = torch::autograd::profiler::ProfilerConfig(
        torch::autograd::profiler::ProfilerState::CPU,
        profilingConfig.report_input_shapes,
        profilingConfig.profile_memory);

    LOG(WARNING) << "Profiler was requested to be enabled with CUDA on this "
                    "node, but CUDA is not available. "
                 << "Falling back to CPU profiling only.";
  }
  TORCH_INTERNAL_ASSERT(
      profilingConfig.state != torch::autograd::profiler::ProfilerState::CUDA ||
          this->cudaAvailable(),
      "Profiler state set to CUDA but CUDA not available.");
  const auto profilingKeyId = rpcWithProfilingReq.getProfilingId();
  // Enable the profiler with the config from the sender.
  // When enabling on the main thread, ensure profiler states are cleaned
  // up, but defer consolidation of all profiled events to the continuation
  // below.
  torch::autograd::profiler::ProfilerDisableOptions requestThreadOptions(
      true /* cleanup TLS state */, false /* consolidate events */);
  {
    torch::autograd::profiler::TLSProfilerGuard g(
        profilingConfig, c10::nullopt, requestThreadOptions);
    TORCH_INTERNAL_ASSERT(
        torch::autograd::profiler::profilerEnabled(),
        "Expected profiler to be enabled!");
    // Kick off processing for nested work and get Future<T> result in
    // wrappedRpcResponseFuture
    auto wrappedRpcResponseFuture = processRpc(
        rpcWithProfilingReq.wrappedRpc(),
        wrappedMsgType,
        {}); // TODO: https://github.com/pytorch/pytorch/issues/55757

    auto responseFuture = wrappedRpcResponseFuture->then(
        at::wrapPropagateTLSState([profilingKeyId, profilingConfig](
                                      JitFuture& wrappedRpcResponseFuture) {
          std::vector<torch::autograd::profiler::LegacyEvent> profiledEvents;
          // Defer consolidation of profiler events until async work has
          // completed (such as async UDF)

          TORCH_INTERNAL_ASSERT(
              torch::autograd::profiler::profilerEnabled(),
              "Expected profiler to be enabled!");

          // On continuation thread, don't clean up profiler states, since
          // they will be cleaned up by main thread, and consolidate all
          // events so we obtain asynchronously run events.
          torch::autograd::profiler::ProfilerDisableOptions opts(false, true);
          auto event_lists =
              torch::autograd::profiler::disableProfilerLegacy(opts);
          if (wrappedRpcResponseFuture.hasError()) {
            // Propagate error
            // No need to propagate remote events in the case of an error.
            std::rethrow_exception(wrappedRpcResponseFuture.exception_ptr());
          } else {
            populateRemoteProfiledEvents(
                profiledEvents, profilingConfig, event_lists);
            auto rpcWithProfilingResp = std::make_unique<RpcWithProfilingResp>(
                MessageType::RUN_WITH_PROFILING_RESP,
                std::move(
                    *wrappedRpcResponseFuture.value().toCustomClass<Message>()),
                profiledEvents,
                profilingKeyId);
            return c10::make_intrusive<Message>(
                std::move(*rpcWithProfilingResp).toMessage());
          }
        }),
        c10::getCustomClassType<c10::intrusive_ptr<Message>>());

    return responseFuture;
    // Exiting the scope will disable the profiler on this thread with the
    // options specified above.
  }
}

void RequestCallbackNoPython::processRRefBackward(
    RpcCommandBase& rpc,
    const c10::intrusive_ptr<JitFuture>& /* unused */) const {
  C10_THROW_ERROR(Error, "Python call not supported!");
}

c10::intrusive_ptr<JitFuture> RequestCallbackNoPython::processRpc(
    RpcCommandBase& rpc,
    const MessageType& messageType,
    std::shared_ptr<LazyStreamContext> ctx) const {
  // TODO Avoid creating a future here and passing it down, and instead allow
  // each method to create the future however it wants and pass it back up.
  auto responseFuture = c10::make_intrusive<JitFuture>(
      c10::getCustomClassType<c10::intrusive_ptr<Message>>());
  auto markComplete = [&responseFuture](Message m) {
    responseFuture->markCompleted(
        IValue(c10::make_intrusive<Message>(std::move(m))));
  };
  // TODO: RpcCommandBase should have an abstract execute() method that we can
  // call here instead of having another switch statement here. Even better we
  // could have abstract classes RpcRequest and RpcResp which inherit from
  // RpcCommandBase and RpcRequest declares the abstract method execute() that
  // we can call here. RpcResponse could have an abstract method to convert it
  // to a python object.
  switch (messageType) {
    case MessageType::SCRIPT_CALL: {
      processScriptCall(rpc, markComplete, responseFuture);
      return responseFuture;
    }
    case MessageType::PYTHON_CALL: {
      processPythonCall(rpc, markComplete, responseFuture);
      return responseFuture;
    }
    case MessageType::SCRIPT_REMOTE_CALL: {
      processBaseScriptRemoteCall(rpc, markComplete, responseFuture);
      return responseFuture;
    }
    case MessageType::PYTHON_REMOTE_CALL: {
      processPythonRemoteCall(
          rpc, markComplete, responseFuture, std::move(ctx));
      return responseFuture;
    }
    case MessageType::SCRIPT_RREF_FETCH_CALL: {
      processScriptRRefFetchCall(rpc, markComplete, responseFuture);
      return responseFuture;
    }
    case MessageType::PYTHON_RREF_FETCH_CALL: {
      processPythonRRefFetchCall(rpc, responseFuture, std::move(ctx));
      return responseFuture;
    }
    case MessageType::RREF_USER_DELETE: {
      processRRefUserDelete(rpc, markComplete);
      return responseFuture;
    }
    case MessageType::RREF_CHILD_ACCEPT: {
      processRRefChildAccept(rpc, markComplete);
      return responseFuture;
    }
    case MessageType::RREF_FORK_REQUEST: {
      processRRefForkRequest(rpc, markComplete);
      return responseFuture;
    }
    case MessageType::FORWARD_AUTOGRAD_REQ: {
      return processForwardAutogradReq(rpc, std::move(ctx));
    }
    case MessageType::BACKWARD_AUTOGRAD_REQ: {
      processBackwardAutogradReq(rpc, responseFuture);
      return responseFuture;
    };
    case MessageType::CLEANUP_AUTOGRAD_CONTEXT_REQ: {
      processCleanupAutogradContextReq(rpc, markComplete);
      return responseFuture;
    }
    case MessageType::RUN_WITH_PROFILING_REQ: {
      return processRunWithProfilingReq(rpc);
    }
    case MessageType::RREF_BACKWARD_REQ: {
      processRRefBackward(rpc, responseFuture);
      return responseFuture;
    }
    default: {
      TORCH_INTERNAL_ASSERT(
          false, "Request type ", messageType, " not supported.");
    }
  }
}

c10::intrusive_ptr<Message> RequestCallbackNoPython::handleError(
    const std::exception& e,
    const MessageType messageType,
    int64_t messageId) const {
  LOG(ERROR) << "Received error while processing request type " << messageType
             << ": " << e.what();
  // Adding node information to the error here since all processed RPC
  // requests should be going through this function.
  std::string errorMsg = c10::str(
      "Error on Node ",
      DistAutogradContainer::getInstance().getWorkerId(),
      ": ",
      e.what());
  return c10::make_intrusive<Message>(
      createExceptionResponse(errorMsg, messageId));
}

bool RequestCallbackNoPython::cudaAvailable() const {
#ifdef USE_CUDA
  return true;
#else
  return false;
#endif
}

c10::intrusive_ptr<JitFuture> RequestCallbackNoPython::runJitOperator(
    const jit::Operator& op,
    std::vector<at::IValue>& stack) const {
  try {
    op.getOperation()(&stack);
  } catch (const std::exception&) {
    return asFuture(std::current_exception());
  }
  TORCH_INTERNAL_ASSERT(
      stack.size() == 1,
      "Return value of a builtin operator or a "
      "TorchScript function should be a single IValue, got a vector of "
      "size ",
      stack.size());
  TypePtr type = stack.front().type();
  return asFuture(std::move(stack.front()), std::move(type));
}

c10::intrusive_ptr<JitFuture> RequestCallbackNoPython::asFuture(
    IValue value,
    TypePtr type) const {
  auto future = c10::make_intrusive<JitFuture>(std::move(type));
  future->markCompleted(std::move(value));
  return future;
}

c10::intrusive_ptr<JitFuture> RequestCallbackNoPython::asFuture(
    c10::intrusive_ptr<Message> message) const {
  return asFuture(
      std::move(message),
      at::getCustomClassType<c10::intrusive_ptr<Message>>());
}

c10::intrusive_ptr<JitFuture> RequestCallbackNoPython::asFuture(
    Message message) const {
  return asFuture(c10::make_intrusive<Message>(std::move(message)));
}

c10::intrusive_ptr<JitFuture> RequestCallbackNoPython::asFuture(
    std::exception_ptr err) const {
  auto future = c10::make_intrusive<JitFuture>(at::NoneType::get());
  future->setError(err);
  return future;
}

} // namespace rpc
} // namespace distributed
} // namespace torch<|MERGE_RESOLUTION|>--- conflicted
+++ resolved
@@ -152,20 +152,10 @@
     const std::function<void(Message)>& markComplete,
     std::vector<at::IValue>& stack) const {
   TORCH_INTERNAL_ASSERT(scriptCall.hasOp());
-<<<<<<< HEAD
   auto future = runJitOperator(*scriptCall.op(), stack);
   future->addCallback([markComplete](JitFuture& future) {
     markComplete(ScriptResp(future.value()).toMessage());
   });
-=======
-  scriptCall.op()->getOperation()(&stack);
-  TORCH_INTERNAL_ASSERT(
-      stack.size() == 1,
-      "Return value of a builtin operator or a TorchScript function should be "
-      "a single IValue, got a vector of size ",
-      stack.size());
-  markComplete(std::move(ScriptResp(std::move(stack.front()))).toMessage());
->>>>>>> 77a7f92a
 }
 
 TypePtr RequestCallbackNoPython::getScriptRemoteCallType(
@@ -669,9 +659,8 @@
   }
   TORCH_INTERNAL_ASSERT(
       stack.size() == 1,
-      "Return value of a builtin operator or a "
-      "TorchScript function should be a single IValue, got a vector of "
-      "size ",
+      "Return value of a builtin operator or a TorchScript function should be "
+      "a single IValue, got a vector of size ",
       stack.size());
   TypePtr type = stack.front().type();
   return asFuture(std::move(stack.front()), std::move(type));
