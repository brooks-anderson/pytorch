--- conflicted
+++ resolved
@@ -247,8 +247,7 @@
     c10::optional<IValue> value,
     std::vector<c10::Device> devices)
     : RRef(ownerId, rrefId, type) {
-  future_ = c10::make_intrusive<JitFuture>(
-      at::AnyClassType::get(), std::move(devices));
+  future_ = c10::make_intrusive<JitFuture>(type_, std::move(devices));
 
   if (value.has_value()) {
     future_->markCompleted(value.value());
@@ -280,28 +279,6 @@
   future_->setErrorIfNeeded(std::move(eptr));
 }
 
-<<<<<<< HEAD
-=======
-void OwnerRRef::recordAllStreams(
-    const std::shared_ptr<LazyStreamContext>& ctx) {
-  if (ctx) {
-    for (auto stream : ctx->getReservedStreams()) {
-      c10::Event event{ctx->deviceType()};
-      event.record(stream);
-      events_.push_back(std::move(event));
-    }
-  }
-}
-
-void OwnerRRef::blockAllStreams(const std::shared_ptr<LazyStreamContext>& ctx) {
-  if (ctx) {
-    for (c10::Event& event : events_) {
-      event.block(ctx->getStream(event.device()));
-    }
-  }
-}
-
->>>>>>> 48722a75
 std::ostream& operator<<(std::ostream& os, const RRef& rref) {
   if (rref.isOwner()) {
     return os << "OwnerRRef("
