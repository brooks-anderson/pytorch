#pragma once

#include <condition_variable>
#include <deque>
#include <exception>
#include <memory>
#include <mutex>
#include <thread>
#include <vector>

#include <ATen/core/ivalue.h>
#include <ATen/core/ivalue_inl.h>

#include <c10d/ProcessGroup.hpp>
#include <c10d/Types.hpp>
#include <c10d/Utils.hpp>

#include <mpi.h>

namespace c10d {

constexpr const char* MPI_BACKEND_NAME = "mpi";

// WorkEntry is the state associated with a single MPI run instance.
// It include the source Tensor list and destination Tensor list, as well as
// The actual run function that will operate either on src or dst or both.
struct WorkEntry {
  explicit WorkEntry(
      std::vector<at::Tensor>* srcPtr,
      std::vector<at::Tensor>* dstPtr,
      std::function<void(std::unique_ptr<WorkEntry>&)> run)
      : dst(dstPtr ? *dstPtr : std::vector<at::Tensor>()),
        run(std::move(run)) {
    if (srcPtr) {
      src = *srcPtr;
    }
<<<<<<< HEAD
    if (dstPtr) {
      dst = std::make_shared<std::vector<at::Tensor>>(*dstPtr);
    }
=======
>>>>>>> 264d8798
  }

  // Not copyable
  WorkEntry(const WorkEntry&) = delete;
  // Not copy assignable
  WorkEntry& operator=(const WorkEntry&) = delete;

  // For input and output tensors (in-place), we will always use src
  std::vector<at::Tensor> src;

<<<<<<< HEAD
  // We use `dst` for returning resulting vectors in WorkMPI::result, so we need to
  // keep it alive.
  std::shared_ptr<std::vector<at::Tensor>> dst;
=======
  // Copy of user provided outputs, we also make a copy of it in
  const std::vector<at::Tensor> dst;
>>>>>>> 264d8798

  // src rank returned, for recv only
  int* srcRank = nullptr;
  std::function<void(std::unique_ptr<WorkEntry>&)> run;
};

// ProcessGroupMPI implements MPI bindings for c10d.
//
// All functions on this class are expected to be called in the same
// order across processes in the group. This is the only way that we
// can guarantee to match up the same calls across processes.
//
// All MPI functions provided by this class is asynchronously scheduled on a
// Worker thread. Therefore, ProcessGroupMPI requires the MPI implementation
// that is used to have a minimum thread support value of MPI_THREAD_SERIALIZED.
// That is, The process may be multi-threaded, and multiple threads may make
// MPI calls, but only one at a time: MPI calls are not made concurrently from
// two distinct threads (all MPI calls are serialized). However, with
// MPI_THREAD_SERIALIZED, ProcessGroupMPI will only support a singe process
// group. In other words, no more than 1 process group can be created globally.
//
// If you would like to use multiple ProcessGroupMPI, it requres your MPI
// implemenation to have a thread support value of MPI_THREAD_MULTIPLE, that is,
// multiple threads may call MPI, with no restriction.
//
// Also note that ProcessGroupMPI only supports a single Tensor operation. In
// other words, the size of the input Tensor vector should always be 1.
//
// CUDA tensor can be supported if the MPI used is CUDA-aware MPI, and
// ProcessGroupMPI will automatically detect this support.
class ProcessGroupMPI : public ProcessGroup {
 public:
  class WorkMPI : public ProcessGroup::Work {
   public:
<<<<<<< HEAD
    WorkMPI(
        const std::shared_ptr<std::vector<at::Tensor>> outputs,
=======
    explicit WorkMPI(
        std::vector<at::Tensor> outputTensors,
>>>>>>> 264d8798
        const char* profilingTitle = nullptr,
        const c10::optional<std::vector<at::Tensor>>& inputTensors =
            c10::nullopt)
        : ProcessGroup::Work(
              -1,
              OpType::UNKNOWN,
              profilingTitle,
              inputTensors),
<<<<<<< HEAD
          outputs_(outputs),
          future_(c10::make_intrusive<at::ivalue::Future>(
            c10::ListType::create(c10::TensorType::get()))) {}

    virtual std::vector<at::Tensor> result() override;

    c10::intrusive_ptr<c10::ivalue::Future> getFuture() override;
=======
          outputTensors_(std::move(outputTensors)) {}

    std::vector<at::Tensor> result() override;
>>>>>>> 264d8798

   protected:
    friend class ProcessGroupMPI;

   private:
<<<<<<< HEAD
    void finishCompleteFuture(std::exception_ptr eptr = nullptr);

    const std::shared_ptr<std::vector<at::Tensor>> outputs_;
    c10::intrusive_ptr<at::ivalue::Future> future_;
=======
    std::vector<at::Tensor> outputTensors_;
>>>>>>> 264d8798
  };

  class AsyncWork : public ProcessGroup::Work {
   public:
    AsyncWork(
        MPI_Request request,
<<<<<<< HEAD
        const std::vector<at::Tensor>* outputs,
=======
        std::vector<at::Tensor> outputTensors,
>>>>>>> 264d8798
        const char* profilingTitle = nullptr,
        const c10::optional<std::vector<at::Tensor>>& inputTensors =
            c10::nullopt);

    virtual ~AsyncWork();

    bool isCompleted() override;

    bool isSuccess() const override;

    int sourceRank() const override;

    bool wait(std::chrono::milliseconds timeout = kUnsetTimeout) override;

    void abort() override;

<<<<<<< HEAD
   virtual std::vector<at::Tensor> result() override;
=======
    std::vector<at::Tensor> result() override;
>>>>>>> 264d8798

   protected:
    void populateException();

<<<<<<< HEAD
    const std::vector<at::Tensor>* outputs_;
=======
   private:
    const std::vector<at::Tensor> outputTensors_;
>>>>>>> 264d8798
    MPI_Request request_;
    MPI_Status status_;
  };

  // Constructor will spawn up the worker thread loop
  explicit ProcessGroupMPI(int rank, int size, MPI_Comm pgComm);

  virtual ~ProcessGroupMPI();

  // Abort the MPI program, needs to be called when exception is detected
  void abort();

  const std::string getBackendName() const override {
    return std::string(MPI_BACKEND_NAME);
  }

  c10::intrusive_ptr<ProcessGroup::Work> broadcast(
      std::vector<at::Tensor>& data,
      const BroadcastOptions& opts = BroadcastOptions()) override;

  c10::intrusive_ptr<ProcessGroup::Work> allreduce(
      std::vector<at::Tensor>& tensors,
      const AllreduceOptions& opts = AllreduceOptions()) override;

  c10::intrusive_ptr<ProcessGroup::Work> allreduce_coalesced(
      std::vector<at::Tensor>& tensors,
      const AllreduceCoalescedOptions& opts =
          AllreduceCoalescedOptions()) override;

  c10::intrusive_ptr<ProcessGroup::Work> reduce(
      std::vector<at::Tensor>& tensors,
      const ReduceOptions& opts = ReduceOptions()) override;

  c10::intrusive_ptr<ProcessGroup::Work> allgather(
      std::vector<std::vector<at::Tensor>>& outputTensors,
      std::vector<at::Tensor>& inputTensors,
      const AllgatherOptions& opts = AllgatherOptions()) override;

  c10::intrusive_ptr<ProcessGroup::Work> _allgather_base(
      at::Tensor& outputbuffer,
      at::Tensor& inputbuffer,
      const AllgatherOptions& opts = AllgatherOptions()) override;

  c10::intrusive_ptr<ProcessGroup::Work> allgather_coalesced(
      std::vector<std::vector<at::Tensor>>& outputTensorLists,
      std::vector<at::Tensor>& inputTensors,
      const AllgatherOptions& opts = AllgatherOptions()) override;

  c10::intrusive_ptr<ProcessGroup::Work> gather(
      std::vector<std::vector<at::Tensor>>& outputTensors,
      std::vector<at::Tensor>& inputTensors,
      const GatherOptions& opts = GatherOptions()) override;

  c10::intrusive_ptr<ProcessGroup::Work> scatter(
      std::vector<at::Tensor>& outputTensors,
      std::vector<std::vector<at::Tensor>>& inputTensors,
      const ScatterOptions& opts = ScatterOptions()) override;

  c10::intrusive_ptr<ProcessGroup::Work> reduce_scatter(
      std::vector<at::Tensor>& outputTensors,
      std::vector<std::vector<at::Tensor>>& inputTensors,
      const ReduceScatterOptions& opts = ReduceScatterOptions()) override;

  c10::intrusive_ptr<ProcessGroup::Work> alltoall_base(
      at::Tensor& outputTensor,
      at::Tensor& inputTensor,
      std::vector<int64_t>& outputSplitSizes,
      std::vector<int64_t>& inputSplitSizes,
      const AllToAllOptions& opts = AllToAllOptions()) override;

  c10::intrusive_ptr<ProcessGroup::Work> alltoall(
      std::vector<at::Tensor>& outputTensors,
      std::vector<at::Tensor>& inputTensors,
      const AllToAllOptions& opts = AllToAllOptions()) override;

  c10::intrusive_ptr<ProcessGroup::Work> send(
      std::vector<at::Tensor>& tensors,
      int dstRank,
      int tag) override;

  c10::intrusive_ptr<ProcessGroup::Work> recv(
      std::vector<at::Tensor>& tensors,
      int srcRank,
      int tag) override;

  c10::intrusive_ptr<ProcessGroup::Work> recvAnysource(
      std::vector<at::Tensor>& tensor,
      int tag) override;

  c10::intrusive_ptr<ProcessGroup::Work> barrier(
      const BarrierOptions& opts = BarrierOptions()) override;

  // Creating a new ProcessGroupMPI, will initiialize MPI if not initialized
  static c10::intrusive_ptr<ProcessGroupMPI> createProcessGroupMPI(
      std::vector<int> ranks = {});

 protected:
  using WorkType =
      std::tuple<std::unique_ptr<WorkEntry>, c10::intrusive_ptr<WorkMPI>>;
  // Worker thread loop
  void runLoop();
  // Helper function that is called by the destructor
  void destroy();

  c10::intrusive_ptr<ProcessGroup::Work> enqueue(
      std::unique_ptr<WorkEntry> entry,
      const char* profilingTitle = nullptr,
      const c10::optional<std::vector<at::Tensor>>& inputTensors = c10::nullopt);

  bool stop_;

  std::mutex pgMutex_;
  std::thread workerThread_;

  std::deque<WorkType> queue_;
  std::condition_variable queueProduceCV_;
  std::condition_variable queueConsumeCV_;

  // Global states
  static void initMPIOnce();
  static void mpiExit();
  static std::once_flag onceFlagInitMPI;

  static std::mutex pgGlobalMutex_;
  static int mpiThreadSupport_;

  MPI_Comm pgComm_;
};

} // namespace c10d<|MERGE_RESOLUTION|>--- conflicted
+++ resolved
@@ -7,9 +7,6 @@
 #include <mutex>
 #include <thread>
 #include <vector>
-
-#include <ATen/core/ivalue.h>
-#include <ATen/core/ivalue_inl.h>
 
 #include <c10d/ProcessGroup.hpp>
 #include <c10d/Types.hpp>
@@ -34,12 +31,6 @@
     if (srcPtr) {
       src = *srcPtr;
     }
-<<<<<<< HEAD
-    if (dstPtr) {
-      dst = std::make_shared<std::vector<at::Tensor>>(*dstPtr);
-    }
-=======
->>>>>>> 264d8798
   }
 
   // Not copyable
@@ -50,14 +41,8 @@
   // For input and output tensors (in-place), we will always use src
   std::vector<at::Tensor> src;
 
-<<<<<<< HEAD
-  // We use `dst` for returning resulting vectors in WorkMPI::result, so we need to
-  // keep it alive.
-  std::shared_ptr<std::vector<at::Tensor>> dst;
-=======
   // Copy of user provided outputs, we also make a copy of it in
   const std::vector<at::Tensor> dst;
->>>>>>> 264d8798
 
   // src rank returned, for recv only
   int* srcRank = nullptr;
@@ -92,13 +77,8 @@
  public:
   class WorkMPI : public ProcessGroup::Work {
    public:
-<<<<<<< HEAD
-    WorkMPI(
-        const std::shared_ptr<std::vector<at::Tensor>> outputs,
-=======
     explicit WorkMPI(
         std::vector<at::Tensor> outputTensors,
->>>>>>> 264d8798
         const char* profilingTitle = nullptr,
         const c10::optional<std::vector<at::Tensor>>& inputTensors =
             c10::nullopt)
@@ -107,43 +87,22 @@
               OpType::UNKNOWN,
               profilingTitle,
               inputTensors),
-<<<<<<< HEAD
-          outputs_(outputs),
-          future_(c10::make_intrusive<at::ivalue::Future>(
-            c10::ListType::create(c10::TensorType::get()))) {}
-
-    virtual std::vector<at::Tensor> result() override;
-
-    c10::intrusive_ptr<c10::ivalue::Future> getFuture() override;
-=======
           outputTensors_(std::move(outputTensors)) {}
 
     std::vector<at::Tensor> result() override;
->>>>>>> 264d8798
 
    protected:
     friend class ProcessGroupMPI;
 
    private:
-<<<<<<< HEAD
-    void finishCompleteFuture(std::exception_ptr eptr = nullptr);
-
-    const std::shared_ptr<std::vector<at::Tensor>> outputs_;
-    c10::intrusive_ptr<at::ivalue::Future> future_;
-=======
     std::vector<at::Tensor> outputTensors_;
->>>>>>> 264d8798
   };
 
   class AsyncWork : public ProcessGroup::Work {
    public:
     AsyncWork(
         MPI_Request request,
-<<<<<<< HEAD
-        const std::vector<at::Tensor>* outputs,
-=======
         std::vector<at::Tensor> outputTensors,
->>>>>>> 264d8798
         const char* profilingTitle = nullptr,
         const c10::optional<std::vector<at::Tensor>>& inputTensors =
             c10::nullopt);
@@ -160,21 +119,13 @@
 
     void abort() override;
 
-<<<<<<< HEAD
-   virtual std::vector<at::Tensor> result() override;
-=======
     std::vector<at::Tensor> result() override;
->>>>>>> 264d8798
 
    protected:
     void populateException();
 
-<<<<<<< HEAD
-    const std::vector<at::Tensor>* outputs_;
-=======
    private:
     const std::vector<at::Tensor> outputTensors_;
->>>>>>> 264d8798
     MPI_Request request_;
     MPI_Status status_;
   };
