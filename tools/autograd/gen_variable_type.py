# Generates VariableType.h/cpp
#
# VariableType is a subclass of at::Type that provides the binding code
# necessary to provide a differentiable version of ATen operators. There are a
# number of different things we could mean:
#
#   - Given a non-differentiable forward implementation, we might
#     directly associate it with a backward implementation to make
#     it differentiable.  This is the common case.
#
#   - Some functions don't need a backwards implementation, because
#     backpropagation will never propagate beyond them.  There are a
#     number of different reasons why this may be the case:
#
#       - The function has no differentiable inputs
#       - The function's output is not differentiable
#       - The function has no data dependency on its input
#
#   - Some function don't need a backwards implementation because they
#     are implemented as a composition of other (differentiable) ATen
#     functions.  These are dispatched directly to the Type superclass,
#     which will in turn dispatch back to VariableType for its
#     differentiable subcomponents.
#
from .gen_trace_type import (
    MANUAL_BACKEND, MANUAL_AUTOGRAD_AND_TRACER, declare_returned_variables,
    tie_return_values, get_return_value, type_wrapper_name,
)
from .gen_inplace_or_view_type import (
    get_view_info, is_tensor_type, is_tensor_list_type, unpack_args, get_base_name,
    use_derived, modifies_arguments, WRAPPER_REGISTRATION, TMP_VAR, METHOD_DEFINITION,
    ASSIGN_RETURN_VALUE, gen_formals,
)
import warnings
import re

from tools.codegen.api.types import *
from tools.codegen.api.autograd import *
from tools.codegen.api import cpp
from tools.codegen.code_template import CodeTemplate
from tools.codegen.context import with_native_function
from tools.codegen.gen import FileManager
from tools.codegen.utils import mapMaybe
from tools.codegen.model import *
from typing import Callable, List, Match, Optional, Sequence, Tuple, Union

# We don't set or modify grad_fn on these methods. Generally, they return
# tensors that have requires_grad=False. In-place functions listed here will
# not examine or modify requires_grad or grad_fn.
DONT_REQUIRE_DERIVATIVE = {
    # These only depend on the input Tensor's shape and device, not the data
    'ones_like', 'zeros_like', 'rand_like', 'randn_like',
    # These are only implemented on integral types
    '__and__', '__iand__', '__ilshift__', '__ior__', '__irshift__', '__ixor__',
    '__lshift__', '__or__', '__rshift__', '__xor__',
    # These work on integral data types, and hence don't require derivative
    '_sobol_engine_draw', '_sobol_engine_ff', '_sobol_engine_scramble_',
    '_sobol_engine_initialize_state_',
    # This is an unsafe method that is meant to be out of reach of autograd.
    '_coalesced_',
    # Quantize functions should not record gradients
    'quantize_per_tensor', 'quantize_per_channel',
    # Functions that return integers should not have output that require gradients
    'argmax', 'argmin', 'argsort', 'searchsorted',
    'bucketize',
    # Functions that return booleans are not differentiable
    'isnan', 'isposinf', 'isneginf', 'isinf'
    # Functions return none are not differentiable
    'record_stream',
}

# The C -> R functions at the time of adding this are still being audited and tested
# but will not error out.
# C -> C, R -> C functions for which backward is correctly implemented and tested
GRADIENT_IMPLEMENTED_FOR_COMPLEX = {
    't', 'view', 'reshape', 'reshape_as', 'view_as', 'roll', 'clone',
    'repeat', 'expand', 'flip', 'fliplr', 'flipud', 'rot90', 'transpose',
    'permute', 'squeeze', 'unsqueeze', 'resize', 'resize_as', 'tril',
    'triu', 'chunk', 'zero_', 'eq_', 'ne_', 'add', '__radd__', 'sum',
    '_conj', 'sin', 'cos', 'mul', 'sinc', 'sinh', 'cosh', '__rmul__',
    'sgn', 'asin', 'acos', 'sub', 'div', 'cat', 'view_as_complex',
    'neg', 'complex', 'select', '_s_where', 'as_strided', 'slice', 'constant_pad_nd',
    'unbind', 'split', 'split_with_sizes', 'unsafe_split', 'split_with_sizes_backward',
    'dot', 'vdot', 'cholesky', 'triangular_solve', 'mm', '_unsafe_view', 'mv', 'ger',
    'bmm', 'diagonal', 'alias', 'atan', 'log', 'log10', 'log1p', 'log2', 'reciprocal',
    'tan', 'pow', 'rsqrt', 'tanh', 'tanh_backward', 'asinh', 'acosh', 'atanh', 'take', 'fill_',
    'exp', 'nonzero', 'mean', 'inverse', 'solve', 'linalg_cholesky', 'addcmul', 'addcdiv',
    'matrix_exp', 'linalg_eigh', 'cholesky_solve', 'linalg_qr', '_svd_helper', '_fft_c2c', '_fft_r2c',
    'linalg_solve', 'sqrt', 'stack', 'gather', 'index_select', 'index_add_', 'linalg_inv',
    'l1_loss_backward', 'baddbmm', 'addbmm', 'addmm', 'addmv', 'addr', 'linalg_householder_product',
    'constant_pad_nd', 'reflection_pad1d', 'reflection_pad2d',
    'reflection_pad1d_backward', 'reflection_pad2d_backward',
    'replication_pad1d', 'replication_pad2d', 'replication_pad3d',
    'replication_pad1d_backward', 'replication_pad2d_backward', 'replication_pad3d_backward',
    'diag', 'masked_scatter', 'masked_select', 'index_fill', 'trace', 'polar', 'cumsum',
    'eig', 'lerp', 'linalg_vector_norm', 'cumprod', 'prod'
}

# Some operators invalidate the grad_accumulator. Let's reset it.
RESET_GRAD_ACCUMULATOR = {
    'set', 'resize'
}

# NOTE [ Invariant: TensorImpl and Storage Pointer Equality ]
#
# When a function modifies its input tensors (via inplace or out-variants),
# it should never change the the input tensors' underlying c10::TensorImpl pointers
# or c10::Storage pointers.
#
# The following code templates implement the checks for this invariant:
SAVE_TENSOR_STORAGE = CodeTemplate("""\
c10::optional<Storage> ${tensor_name}_storage_saved =
  ${tensor_name}.has_storage() ? c10::optional<Storage>(${tensor_name}.storage()) : c10::nullopt;
""")

ENFORCE_SAME_TENSOR_STORAGE = CodeTemplate("""\
if (${tensor_name}_storage_saved.has_value())
  AT_ASSERT(${tensor_name}_storage_saved.value().is_alias_of(${tensor_name}.storage()));
""")

SAVE_TENSORLIST_STORAGE = CodeTemplate("""\
std::vector<c10::optional<Storage>> ${tensorlist_name}_storage_saved(${tensorlist_name}.size());
for (const Tensor& tensor : ${tensorlist_name})
  ${tensorlist_name}_storage_saved.push_back(
    tensor.has_storage() ? c10::optional<Storage>(tensor.storage()) : c10::nullopt);
""")

ENFORCE_SAME_TENSORLIST_STORAGE = CodeTemplate("""\
for (size_t i=0; i<${tensorlist_name}.size(); i++) {
  if (${tensorlist_name}_storage_saved[i].has_value())
    AT_ASSERT(${tensorlist_name}_storage_saved[i].value().is_alias_of(${tensorlist_name}[i].storage()));
}
""")

SAVE_OPTIONALTENSORLIST_STORAGE = CodeTemplate("""\
std::vector<c10::optional<Storage>> ${tensorlist_name}_storage_saved(${tensorlist_name}.size());
for (const c10::optional<Tensor>& tensor : ${tensorlist_name})
  ${tensorlist_name}_storage_saved.push_back(
    tensor.has_value() && tensor->has_storage() ? c10::optional<Storage>(tensor->storage()) : c10::nullopt);
""")

ENFORCE_SAME_OPTIONALTENSORLIST_STORAGE = CodeTemplate("""\
for (size_t i=0; i<${tensorlist_name}.size(); i++) {
  if (${tensorlist_name}_storage_saved[i].has_value())
    AT_ASSERT(${tensorlist_name}_storage_saved[i].value().is_alias_of(
        static_cast<c10::optional<Tensor>>(${tensorlist_name}[i])->storage()));
}
""")

SAVE_TENSOR_IMPL = CodeTemplate("""\
c10::intrusive_ptr<TensorImpl> ${tensor_name}_impl_saved;
if (${tensor_name}.defined()) ${tensor_name}_impl_saved = ${tensor_name}.getIntrusivePtr();
""")

ENFORCE_SAME_TENSOR_IMPL = CodeTemplate("""\
if (${tensor_name}_impl_saved) AT_ASSERT(${tensor_name}_impl_saved == ${tensor_name}.getIntrusivePtr());
""")

SAVE_TENSORLIST_IMPL = CodeTemplate("""\
std::vector<c10::intrusive_ptr<TensorImpl>> ${tensorlist_name}_impl_saved(${tensorlist_name}.size());
for (size_t i=0; i<${tensorlist_name}.size(); i++)
  if (${tensorlist_name}[i].defined()) ${tensorlist_name}_impl_saved[i] = ${tensorlist_name}[i].getIntrusivePtr();
""")

ENFORCE_SAME_TENSORLIST_IMPL = CodeTemplate("""\
for (size_t i=0; i<${tensorlist_name}.size(); i++) {
  if (${tensorlist_name}_impl_saved[i])
    AT_ASSERT(${tensorlist_name}_impl_saved[i] == ${tensorlist_name}[i].getIntrusivePtr());
}
""")

SAVE_OPTIONALTENSORLIST_IMPL = CodeTemplate("""\
std::vector<c10::intrusive_ptr<TensorImpl>> ${tensorlist_name}_impl_saved(${tensorlist_name}.size());
for (size_t i=0; i<${tensorlist_name}.size(); i++) {
  c10::optional<Tensor> t = ${tensorlist_name}[i];
  if (t.has_value() && t->defined()) ${tensorlist_name}_impl_saved[i] = t->getIntrusivePtr();
}
""")

ENFORCE_SAME_OPTIONALTENSORLIST_IMPL = CodeTemplate("""\
for (size_t i=0; i<${tensorlist_name}.size(); i++) {
  if (${tensorlist_name}_impl_saved[i])
    AT_ASSERT(${tensorlist_name}_impl_saved[i] == static_cast<c10::optional<Tensor>>(${tensorlist_name}[i])->getIntrusivePtr());
}
""")

# The following list contains functions that we don't enforce the invariant on.
DONT_ENFORCE_SAME_TENSOR_IMPL_OR_STORAGE = {
    # These functions are expected to change impl or storage of input tensors
    'set_', '_cudnn_rnn_flatten_weight',
}
# END CHECKS FOR [ Invariant: TensorImpl and Storage Pointer Equality ]

METHOD_DECLARATION = CodeTemplate("""\
${return_type} ${type_wrapper_name}(${formals}) ;
""")

DECLARE_GRAD_FN = CodeTemplate("""\
std::shared_ptr<${op}> grad_fn;
""")

SETUP_ANY_REQUIRES_GRAD = CodeTemplate("""\
auto _any_requires_grad = compute_requires_grad( ${args_with_derivatives} );
(void)_any_requires_grad;
""")

SETUP_DERIVATIVE = CodeTemplate("""\
if (_any_requires_grad) {
  ${setup}
}
""")

SETUP_NONE_REQUIRES_GRAD = CodeTemplate("""\
if (compute_requires_grad( ${args_to_check} )) {
  throw_error_out_requires_grad("${base_name}");
}
""")

ASSIGN_GRAD_FN = CodeTemplate("""\
grad_fn = std::shared_ptr<${op}>(new ${op}(${op_ctor}), deleteNode);
grad_fn->set_next_edges(collect_next_edges( ${args_with_derivatives} ));
""")

CALL_REDISPATCH = CodeTemplate("""\
at::redispatch::${api_name}(${unpacked_args})""")
# If the non-variable operation has return values, we use the `tmp` variable to hold the
# values temporarily and pass the values to the return variables outside of the
# `at::AutoNonVariableTypeMode` guard block.
DISPATCH_TO_NON_VAR_TYPE_WITH_TMP_RETURN_VALUES = CodeTemplate("""\
auto ${tmp_var} = ([&]() {
  ${guard}
  return ${base_type_call};
})();
""")

DISPATCH_TO_NON_VAR_TYPE_WITHOUT_RETURN_VALUES = CodeTemplate("""\
{
  ${guard}
  ${base_type_call};
}
""")

SET_HISTORY = CodeTemplate("""\
if (grad_fn) {
    ${fn}_history(${differentiable_outputs}, grad_fn);
}
""")

CONDITIONAL = CodeTemplate("""\
if (${cond}) {
  ${statements}
}
""")

RUN_ONLY_IN_DEBUG_MODE = CodeTemplate("""\
#ifndef NDEBUG
${statements}
#endif
""")

FW_DERIVATIVE_CHECK_TEMPLATE = CodeTemplate("""\
isFwGradDefined(${req_inp})\
""")

FW_DERIVATIVE_DEFINED_GRAD_TEMPLATE = CodeTemplate("""\
<<<<<<< HEAD
auto ${inp}_t_raw = toLegacyFwGrad(${inp});
auto ${inp}_t = ${inp}_t_raw.defined() ? ${inp}_t_raw : at::zeros_like(toLegacyTensor(${inp}));
=======
auto ${inp}_t_raw = toNonOptFwGrad(${inp});
auto ${inp}_t = ${inp}_t_raw.defined() ? ${inp}_t_raw : at::zeros_like(${inp});
>>>>>>> 7511cab2
""")

FW_DERIVATIVE_DEFINED_PRIMAL_TEMPLATE = CodeTemplate("""\
auto ${inp}_p = toNonOptPrimal(${inp});
""")

FW_DERIVATIVE_SETTER_TENSOR = CodeTemplate("""\
if (${out_arg}_new_fw_grad.defined()) {
  // The hardcoded 0 here will need to be updated once we support multiple levels.
  ${out_arg}._set_fw_grad(${out_arg}_new_fw_grad, /* level */ 0, /* is_inplace_op */ ${is_inplace});
}
""")

FW_DERIVATIVE_SETTER_TENSOR_LIST = CodeTemplate("""\
TORCH_INTERNAL_ASSERT(${out_arg}.size() == ${out_arg}_new_fw_grad.size());
for (auto i=0; i<${out_arg}.size(); ++i) {
  if (${out_arg}_new_fw_grad[i].defined()) {
  // The hardcoded 0 here will need to be updated once we support multiple levels.
    ${out_arg}[i]._set_fw_grad(${out_arg}_new_fw_grad[i], /* level */ 0, /* is_inplace_op */ ${is_inplace});
  }
}
""")

FW_DERIVATIVE_TEMPLATE = CodeTemplate("""\
if (${requires_fw_grad}) {
    ${unpacked_arguments}
    auto ${out_arg}_new_fw_grad = ${formula};
    ${fw_grad_setter}
}
""")

FW_DERIVATIVE_FORBID_TEMPLATE = CodeTemplate("""\
TORCH_CHECK(!(${cond}), "Trying to use forward AD with ${msg} that does not support it.");
""")

FW_DERIVATIVE_FORBID_LIST_TEMPLATE = CodeTemplate("""\
for (const auto& _t: ${arg}) {
    TORCH_CHECK(!(${cond}), "Trying to use forward AD with ${msg} that does not support it.");
}
""")

def gen_variable_type(
    out: str,
    native_yaml_path: str,
    fns_with_diff_infos: List[NativeFunctionWithDifferentiabilityInfo],
    template_path: str,
) -> None:

    """VariableType.h and VariableType.cpp body

    This is the at::Type subclass for differentiable tensors. The
    implementation of each function dispatches to the base tensor type to
    compute the output. The grad_fn is attached to differentiable functions.
    """
    fm = FileManager(install_dir=out, template_dir=template_path, dry_run=False)
    gen_variable_type_shard(fm, fns_with_diff_infos, 'VariableType.h', 'VariableType.h')

    # NOTE: see Note [Sharded File] at the top of the VariableType.cpp
    # template regarding sharding of the generated files.
    num_shards = 5
    shards: List[List[NativeFunctionWithDifferentiabilityInfo]] = [[] for _ in range(num_shards)]

    # functions are assigned arbitrarily but stably to a file based on hash
    for fn in fns_with_diff_infos:
        x = sum(ord(c) for c in cpp.name(fn.func.func)) % num_shards
        shards[x].append(fn)

    for i, shard in enumerate(shards):
        gen_variable_type_shard(fm, shard, 'VariableType.cpp', f'VariableType_{i}.cpp')

    gen_variable_type_shard(fm, fns_with_diff_infos, 'VariableType.cpp', 'VariableTypeEverything.cpp')

@with_native_function
def gen_wrapper_registration(f: NativeFunction) -> str:
    return WRAPPER_REGISTRATION.substitute(
        unqual_operator_name_with_overload=f.func.name,
        type_wrapper_name=type_wrapper_name(f),
        class_type='VariableType',
    )

def gen_variable_type_shard(
    fm: FileManager,
    fns_with_diff_infos: List[NativeFunctionWithDifferentiabilityInfo],
    template_name: str,
    output_name: str,
) -> None:
    type_definitions: List[str] = []
    wrapper_registrations: List[str] = []

    filtered_fns_with_diff_infos = list(filter(use_derived, fns_with_diff_infos))
    for fn in filtered_fns_with_diff_infos:
        f = fn.func
        name = cpp.name(f.func)
        formals = gen_formals(f)

        type_definitions.append(METHOD_DEFINITION.substitute(
            return_type=cpp.returns_type(f.func.returns),
            type_wrapper_name=type_wrapper_name(f),
            type_definition_body=emit_body(fn),
            formals=formals,
        ))
        wrapper_registrations.append(gen_wrapper_registration(f))

        # See Note [Manual Backend kernels]
        assert (name in MANUAL_BACKEND) == f.manual_kernel_registration
        # If you want to register a kernel to Autograd, you must make the op abstract.
        # In other words, this op must have dispatch section in native_functions.yaml.
        if name in MANUAL_AUTOGRAD_AND_TRACER or (fn.info and fn.info.has_derivatives):
            msg = (f'There\'s a formula for {name}(or its functional variant) in derivatives.yaml. '
                   f'It\'s required to add a dispatch section for it with explicit supported backends e.g CPU/CUDA '
                   f'or DefaultBackend in native_functions.yaml. Please see '
                   f'https://github.com/pytorch/pytorch/tree/master/aten/src/ATen/native#choosing-the-right-dispatch-keyword '
                   f'for instructions to choose the right dispatch keyword.')
            assert f.is_abstract, msg

    fm.write_with_template(output_name, template_name, lambda: {
        'generated_comment': f'@generated from {fm.template_dir}/{template_name}',
        'type_derived_method_definitions': type_definitions,
        'wrapper_registrations': wrapper_registrations,
    })

def emit_body(fn: NativeFunctionWithDifferentiabilityInfo) -> List[str]:
    assert dispatch_strategy(fn) == 'use_derived'
    f = fn.func
    info = fn.info
    fw_derivatives = info.forward_derivatives if info else []

    name = cpp.name(f.func)
    inplace = f.func.kind() == SchemaKind.inplace
    is_out_fn = f.func.kind() == SchemaKind.out
    returns_void = len(f.func.returns) == 0
    base_name = get_base_name(f)
    view_info = get_view_info(fn)

    def gen_differentiable_input(
        arg: Union[Argument, SelfArgument, TensorOptionsArguments]
    ) -> Optional[DifferentiableInput]:
        if isinstance(arg, TensorOptionsArguments):
            return None
        a: Argument = arg.argument if isinstance(arg, SelfArgument) else arg

        # TODO: `cpp_type` is only to keep it byte-for-byte compatible with the old codegen, should remove.
        # NB: This is not a clone of cpp.argument() - TensorOptionsArguments / faithful / binds are
        # not handled properly as they are irrelevant for this codegen.
        cpp_type = cpp.argument_type(a, binds=a.name).cpp_type()

        if not is_differentiable(a.name, a.type, info):
            return None
        return DifferentiableInput(
            name=a.name,
            type=a.type,
            cpp_type=cpp_type,
        )

    @with_native_function
    def gen_differentiable_inputs(f: NativeFunction) -> List[DifferentiableInput]:
        return list(mapMaybe(gen_differentiable_input, f.func.arguments.non_out))

    def find_args_with_derivatives(differentiable_inputs: List[DifferentiableInput]) -> List[DifferentiableInput]:
        """Find arguments that have derivative definitions"""
        if info is None or not info.has_derivatives:
            return differentiable_inputs
        names = set(name for d in info.derivatives for name in d.var_names)
        differentiable = [arg for arg in differentiable_inputs if arg.name in names]
        if len(differentiable) != len(names):
            missing = names - set(arg.name for arg in differentiable)
            raise RuntimeError(f'Missing arguments for derivatives: {missing} in {info.name}')
        return differentiable

    differentiable_inputs = gen_differentiable_inputs(f)
    args_with_derivatives = find_args_with_derivatives(differentiable_inputs)
    differentiable_outputs = gen_differentiable_outputs(fn)

    undifferentiable = (base_name in DONT_REQUIRE_DERIVATIVE) or (name in DONT_REQUIRE_DERIVATIVE)

    requires_derivative = (not undifferentiable) and (len(differentiable_inputs) > 0) and (len(differentiable_outputs) > 0)

    requires_fw_derivatives = not undifferentiable and len(fw_derivatives) > 0

    if info is not None and info.has_derivatives and not requires_derivative:
        raise RuntimeError(f'ERROR: derivative ignored for {name} -- specified an autograd function without derivative')

    def emit_save_inputs() -> List[str]:
        setup: List[str] = []
        if info is None or not info.has_derivatives:
            return setup

        has_tensorlist_arg = any(is_tensor_list_type(arg.type) for arg in args_with_derivatives)

        # We don't want to save tensors if we know that they will never be used
        # when computing the derivative, so we add guards to those statements
        def guard_for(arg: SavedAttribute) -> Optional[str]:
            assert info is not None

            # It's hard to determine the edge offset if we have TensorLists
            if has_tensorlist_arg:
                return None

            # Empirical evaluation of the cases where we insert those guards in
            # backward show that they are somewhat useless. E.g. there's no need
            # to guard on some values captured from forward, because they had to
            # require_grad if the backward function even gets executed. I don't
            # have any good ideas for detecting those cases, so I simply disabled the
            # checks.
            if 'backward' in info.name:
                return None

            # If there's a single derivative we could compute, we already have
            # a requires_grad check that is sufficient
            if len(args_with_derivatives) <= 1:
                return None

            # We really only care about trimming down the amount of tensors we save
            if arg.type != 'Tensor':
                return None

            # We want to emit simple guards, so we only allow that if checking one
            # input is enough to determine whether we need that value
            used_in = [d for d in info.derivatives if arg in d.saved_inputs]
            assert len(used_in) > 0
            if len(used_in) != 1:
                return None
            derivative = used_in[0]
            if len(derivative.var_names) != 1:
                return None
            derivative_var_name = derivative.var_names[0]

            # Figure out the offset of the edge that uses this variable
            for edge_off, a in enumerate(args_with_derivatives):
                if a.name == derivative_var_name:
                    break
            else:
                raise AssertionError()

            return f'grad_fn->should_compute_output({edge_off})'

        setup.extend(save_variables(info.all_saved_inputs, False, guard_for))
        for arg in args_with_derivatives:
            if is_tensor_list_type(arg.type):
                setup.append(f'grad_fn->{arg.name}_size_ = {arg.name}.size();')

        return setup

    def setup_derivative(differentiable_inputs: List[DifferentiableInput]) -> List[str]:
        body: List[str] = []
        if is_out_fn:
            # For out functions, ensure that no input or output requires grad
            body.append(DECLARE_GRAD_FN.substitute(op='Node'))
            body.append(SETUP_NONE_REQUIRES_GRAD.substitute(
                base_name=base_name,
                args_to_check=[arg.name for arg in differentiable_inputs]))
            body.append(SETUP_NONE_REQUIRES_GRAD.substitute(
                base_name=base_name,
                args_to_check=[arg.name for arg in differentiable_outputs]))
            return body

        op = info.op if info is not None and info.has_derivatives else 'NotImplemented'
        setup = []
        setup.extend(ASSIGN_GRAD_FN.substitute(
            op=op,
            op_ctor='' if info is not None and info.has_derivatives else f'"{cpp.name(f.func)}"',
            args_with_derivatives=[arg.name for arg in args_with_derivatives],
        ).split('\n'))
        setup.extend(emit_save_inputs())

        body.extend(emit_check_no_requires_grad(differentiable_inputs, args_with_derivatives))
        body.append(DECLARE_GRAD_FN.substitute(op=op))
        body.append(SETUP_DERIVATIVE.substitute(setup=setup))
        return body

    def emit_check_if_in_complex_autograd_allowlist() -> List[str]:
        body: List[str] = []
        if base_name in GRADIENT_IMPLEMENTED_FOR_COMPLEX:
            return body
        for arg in differentiable_outputs:
            name = arg.name
            # TODO: should be `arg.type.is_tensor_like()`?
            if arg.cpp_type in ['Tensor', 'TensorList', 'const c10::List<c10::optional<Tensor>> &']:
                body.append(f'throw_error_for_complex_autograd({name}, "{base_name}");')
        return body

    def emit_check_no_requires_grad(
        tensor_args: List[DifferentiableInput],
        args_with_derivatives: List[DifferentiableInput],
    ) -> List[str]:
        """Checks that arguments without derivatives don't require grad"""
        body: List[str] = []
        for arg in tensor_args:
            if arg in args_with_derivatives:
                continue
            name = arg.name
            if info and name in info.non_differentiable_arg_names:
                continue
            if name == 'output':
                # Double-backwards definitions sometimes take in 'input' and
                # 'output', but only define the derivative for input.
                continue
            body.append(f'check_no_requires_grad({name}, "{name}");')
        return body

    def save_variables(
        saved_variables: Sequence[SavedAttribute],
        is_output: bool,
        guard_for: Callable[[SavedAttribute], Optional[str]] = lambda name: None,
    ) -> Sequence[str]:
        # assign the saved variables to the generated grad_fn
        stmts: List[str] = []
        for arg in saved_variables:
            name = arg.name
            expr = arg.expr
            if arg.type == 'Tensor' or arg.type == 'c10::optional<Tensor>' or \
                    arg.type == 'c10::optional<Tensor>&' or (is_output and arg.type == 'Scalar'):
                name += '_'
                var = arg.name
                if var == 'self' and inplace:
                    var = 'self.clone()'
                    assert not is_output
                if inplace and is_output:
                    var = 'self'
                    is_inplace_view = f'{var}.is_view()'
                    expr = f'SavedVariable({var}, {str(is_output).lower()}, {is_inplace_view})'
                else:
                    expr = f'SavedVariable({var}, {str(is_output).lower()})'
            elif arg.type in ['TensorList', 'c10::List<c10::optional<Tensor>>']:
                name += '_'
                expr = f'make_saved_variable_list({arg.name})'
            elif arg.type == 'IntArrayRef':
                expr = expr + ".vec()"
            guard = guard_for(arg)
            if guard is None:
                stmts.append(f'grad_fn->{name} = {expr};')
            else:
                stmts.append(f'if ({guard}) {{')
                stmts.append(f'  grad_fn->{name} = {expr};')
                stmts.append('}')
        return stmts

    # Generates a Dispatcher::redispatch() call into the dispatcher. We do this mainly for performance reasons:
    #  - Pre-compute the full DispatchKeySet. This saves the dispatcher from having to read from TLS.
    #  - redispatch() avoids a redundant call to RecordFunction, which was already called right before
    #    we entered this autograd kernel.
    def emit_dispatch_call(f: NativeFunction, input_base: str, unpacked_args: Sequence[str]) -> str:
        """ Dispatch call via function in a namespace or method on Tensor."""
        dispatcher_sig = DispatcherSignature.from_schema(f.func)
        dispatcher_exprs = dispatcher_sig.exprs()

        # code-generated autograd kernels plumb and recompute dispatch keys directly through the kernel for performance.
        # Ops also always have a function variant of the redispatch API.
        # See Note [Plumbing Keys Through The Dispatcher] for details.
        dispatch_key_set = 'ks & c10::after_autograd_keyset'
        call = CALL_REDISPATCH.substitute(
            api_name=cpp.name(
                f.func,
                faithful_name_for_out_overloads=True,
            ),
            unpacked_args=[dispatch_key_set] + list(unpacked_args))
        return call

    def wrap_output(f: NativeFunction, unpacked_bindings: List[Binding], var: str) -> str:
        call = ''
        rhs_value: Optional[str] = None
        if not any(r.type.is_tensor_like() for r in f.func.returns):
            rhs_value = var
        else:
            rhs_value = f'std::move({var})'
        assert rhs_value is not None
        call += ASSIGN_RETURN_VALUE.substitute(return_values=tie_return_values(f),
                                               rhs_value=rhs_value)
        return call

    def enforce_same_tensorimpl_and_storage(call: str, unpacked_bindings: List[Binding]) -> str:
        save_ptrs_stmts: List[str] = []
        enforce_same_ptrs_stmts: List[str] = []
        if cpp.name(f.func) not in DONT_ENFORCE_SAME_TENSOR_IMPL_OR_STORAGE:
            for unpacked_binding in unpacked_bindings:
                arg = unpacked_binding.name
                noref_cpp_type = unpacked_binding.ctype.cpp_type(strip_ref=True)
                if noref_cpp_type == 'TensorList':
                    save_ptrs_stmts += [SAVE_TENSORLIST_STORAGE.substitute(tensorlist_name=arg),
                                        SAVE_TENSORLIST_IMPL.substitute(tensorlist_name=arg)]
                    enforce_same_ptrs_stmts += [ENFORCE_SAME_TENSORLIST_STORAGE.substitute(tensorlist_name=arg),
                                                ENFORCE_SAME_TENSORLIST_IMPL.substitute(tensorlist_name=arg)]
                elif noref_cpp_type == 'c10::List<c10::optional<Tensor>>':
                    save_ptrs_stmts += [SAVE_OPTIONALTENSORLIST_STORAGE.substitute(tensorlist_name=arg),
                                        SAVE_OPTIONALTENSORLIST_IMPL.substitute(tensorlist_name=arg)]
                    enforce_same_ptrs_stmts += [ENFORCE_SAME_OPTIONALTENSORLIST_STORAGE.substitute(tensorlist_name=arg),
                                                ENFORCE_SAME_OPTIONALTENSORLIST_IMPL.substitute(tensorlist_name=arg)]
                elif noref_cpp_type == 'Tensor':
                    save_ptrs_stmts += [SAVE_TENSOR_STORAGE.substitute(tensor_name=arg),
                                        SAVE_TENSOR_IMPL.substitute(tensor_name=arg)]
                    enforce_same_ptrs_stmts += [ENFORCE_SAME_TENSOR_STORAGE.substitute(tensor_name=arg),
                                                ENFORCE_SAME_TENSOR_IMPL.substitute(tensor_name=arg)]
        assert (save_ptrs_stmts and enforce_same_ptrs_stmts) or (not save_ptrs_stmts and not enforce_same_ptrs_stmts)
        if save_ptrs_stmts and enforce_same_ptrs_stmts:
            call = RUN_ONLY_IN_DEBUG_MODE.substitute(statements=save_ptrs_stmts) + \
                call + \
                RUN_ONLY_IN_DEBUG_MODE.substitute(statements=enforce_same_ptrs_stmts)
        return call

    def emit_call(f: NativeFunction, unpacked_bindings: List[Binding]) -> str:
        # We only care about adding `at::AutoNonVariableTypeMode` guard for non-variable dispatch
        # (which corresponds to 'use_derived' strategy). The purpose of this guard is to make sure
        # the baseType operations still dispatch to non-Variable type, even if the arguments passed
        # in are now Variables.
        # See NOTE [ Treating Variables as non-Variables in type dispatch ] for details.
        unpacked_args = [b.name for b in unpacked_bindings]
        base_type_call = emit_dispatch_call(f, 'self_', unpacked_args)

        if get_view_info(fn) is not None or modifies_arguments(f):
            guard = 'at::AutoNonVariableTypeMode guard;'
        else:
            guard = 'at::AutoDispatchBelowInplaceOrView guard;'

        if not modifies_arguments(f) and not returns_void:
            call = DISPATCH_TO_NON_VAR_TYPE_WITH_TMP_RETURN_VALUES.substitute(
                base_type_call=base_type_call, tmp_var=TMP_VAR, guard=guard)

            call += wrap_output(f, unpacked_bindings, TMP_VAR)
        else:
            call = DISPATCH_TO_NON_VAR_TYPE_WITHOUT_RETURN_VALUES.substitute(
                base_type_call=base_type_call, guard=guard)
        call = enforce_same_tensorimpl_and_storage(call, unpacked_bindings)
        return call

    def emit_history() -> str:
        fn = 'rebase' if modifies_arguments(f) and view_info is None else 'set'
        output_names = [r.name for r in differentiable_outputs]
        # TODO: flatten allocates a std::vector, which could be expensive
        outs = CodeTemplate("flatten_tensor_args( ${outs} )").substitute(outs=output_names)
        return SET_HISTORY.substitute(fn=fn, differentiable_outputs=outs)

    def emit_save_outputs() -> str:
        if is_out_fn:
            # out functions don't currently support differentiation
            return ''
        if info is not None and info.has_derivatives:
            stmts = save_variables(info.all_saved_outputs, True)
            if len(stmts) == 0:
                return ''
            return CONDITIONAL.substitute(cond='grad_fn', statements=stmts)
        return ''

    def emit_any_requires_grad() -> List[str]:
        return [SETUP_ANY_REQUIRES_GRAD.substitute(
            args_with_derivatives=[arg.name for arg in args_with_derivatives]), ]

    def emit_check_inplace() -> List[str]:
        if not inplace:
            return []
        return [f'check_inplace({arg.name}, _any_requires_grad);' for arg in differentiable_outputs]

    def emit_fw_derivatives() -> List[str]:
        content: List[str] = []
        for derivative in fw_derivatives:
            res = derivative.var_name
            if f.func.name.name.inplace:
                # TODO update this when inplace namings are unified
                res = "self"


            requires_fw_grad = " || ".join([FW_DERIVATIVE_CHECK_TEMPLATE.substitute(req_inp=inp.name)
                                           for inp in differentiable_inputs if inp.name in derivative.required_inputs_fw_grad])
            if not requires_fw_grad:
                # Handle functions like stack
                # For these, we don't unpack anything and always call the user function
                if not (len(differentiable_inputs) == 1 and is_tensor_list_type(differentiable_inputs[0].type)):
                    raise RuntimeError(f'No differentiable input to "{name}" is a differentiable Tensor even though a '
                                       'forward gradient formula has been defined for it. This case should only happen '
                                       'for function that take a single TensorList as input. All other cases are not '
                                       'supported right now.')
                requires_fw_grad = "true"
            unpacked_arguments = ""
            for inp in differentiable_inputs:
                if inp.name in derivative.required_inputs_fw_grad:
                    if inp.cpp_type == 'Tensor &':
                        warnings.warn(f'The formula for "{name}" might be using the original value of {inp.name} that is being '
                                      'modified inplace. This can lead to wrong forward gradients.')
                    unpacked_arguments += FW_DERIVATIVE_DEFINED_GRAD_TEMPLATE.substitute(inp=inp.name)
                if inp.name in (derivative.required_inputs_primal or []):
                    unpacked_arguments += FW_DERIVATIVE_DEFINED_PRIMAL_TEMPLATE.substitute(inp=inp.name)

            if inplace:
                is_inplace_str = "true"
            else:
                is_inplace_str = "false"

            if isinstance(derivative.var_type, BaseType) and derivative.var_type.is_tensor_like():
                fw_grad_setter = FW_DERIVATIVE_SETTER_TENSOR.substitute(out_arg=res, is_inplace=is_inplace_str)
            elif isinstance(derivative.var_type, ListType) and derivative.var_type.is_tensor_like():
                fw_grad_setter = FW_DERIVATIVE_SETTER_TENSOR_LIST.substitute(out_arg=res, is_inplace=is_inplace_str)
            else:
                raise RuntimeError("Unsupported output type for forward derivative")
            # View ops create fw_grad that already is a view of the base's fw_grad so just use that
            content.append(FW_DERIVATIVE_TEMPLATE.substitute(requires_fw_grad=requires_fw_grad, formula=derivative.formula, out_arg=res,
                                                             unpacked_arguments=unpacked_arguments, fw_grad_setter=fw_grad_setter))
        return content

    def emit_forbid_fw_derivatives(is_inplace: bool = False) -> str:
        def get_msg() -> str:
            if is_inplace:
                msg = name + " (because it is inplace)"
            else:
                msg = name
            return msg
        res = ""
        to_check: List[str] = []
        for inp in differentiable_inputs:
            if is_tensor_type(inp.type):
                to_check.append(FW_DERIVATIVE_CHECK_TEMPLATE.substitute(req_inp=inp.name))
            elif is_tensor_list_type(inp.type):
                cond = FW_DERIVATIVE_CHECK_TEMPLATE.substitute(req_inp="_t")
                res += FW_DERIVATIVE_FORBID_LIST_TEMPLATE.substitute(arg=inp.name, cond=cond, msg=get_msg())
            else:
                raise RuntimeError(f'Unsupported input type for "{name}" when forbidding forward AD usage.')

        if len(to_check) > 0:
            cond = " || ".join(to_check)
            res += FW_DERIVATIVE_FORBID_TEMPLATE.substitute(cond=cond, msg=get_msg())
        return res

    body: List[str] = []
    unpack_args_stats, unpacked_bindings = unpack_args(f)

    body.extend(unpack_args_stats)
    if requires_derivative:
        body.extend(emit_any_requires_grad())
        body.extend(emit_check_inplace())
        body.extend(setup_derivative(differentiable_inputs))
    body.append(declare_returned_variables(f))

    body.append(emit_call(f, unpacked_bindings))
    if requires_derivative:
        # set_flags has to appear after version_counter, because rebase_history
        # requires that the counter is incremented before it is called
        body.append(emit_history())
        body.extend(emit_check_if_in_complex_autograd_allowlist())

    if is_out_fn:
        body.append(emit_forbid_fw_derivatives(is_inplace=True))
    else:
        if requires_fw_derivatives:
            body.extend(emit_fw_derivatives())
        else:
            body.append(emit_forbid_fw_derivatives())

    if requires_derivative:
        # Save only after the forward AD has been set up
        body.append(emit_save_outputs())

    if base_name in RESET_GRAD_ACCUMULATOR:
        # `inplace` implies that there is exactly one output named `self`,
        # so we can keep the generated code easy. If you need to
        # `reset_grad_accumulator` in an operator that's not `inplace`, you can
        # remove this assert but the code generation will get more elaborate
        assert inplace
        body.append('reset_grad_accumulator(self);')
    if not returns_void:
        body.append(f'return {get_return_value(f)};')
    return body<|MERGE_RESOLUTION|>--- conflicted
+++ resolved
@@ -263,13 +263,8 @@
 """)
 
 FW_DERIVATIVE_DEFINED_GRAD_TEMPLATE = CodeTemplate("""\
-<<<<<<< HEAD
-auto ${inp}_t_raw = toLegacyFwGrad(${inp});
-auto ${inp}_t = ${inp}_t_raw.defined() ? ${inp}_t_raw : at::zeros_like(toLegacyTensor(${inp}));
-=======
 auto ${inp}_t_raw = toNonOptFwGrad(${inp});
-auto ${inp}_t = ${inp}_t_raw.defined() ? ${inp}_t_raw : at::zeros_like(${inp});
->>>>>>> 7511cab2
+auto ${inp}_t = ${inp}_t_raw.defined() ? ${inp}_t_raw : at::zeros_like(toNonOptTensor(${inp}));
 """)
 
 FW_DERIVATIVE_DEFINED_PRIMAL_TEMPLATE = CodeTemplate("""\
@@ -395,7 +390,7 @@
     assert dispatch_strategy(fn) == 'use_derived'
     f = fn.func
     info = fn.info
-    fw_derivatives = info.forward_derivatives if info else []
+    fw_derivatives = fn.fw_derivatives
 
     name = cpp.name(f.func)
     inplace = f.func.kind() == SchemaKind.inplace
@@ -744,9 +739,6 @@
             unpacked_arguments = ""
             for inp in differentiable_inputs:
                 if inp.name in derivative.required_inputs_fw_grad:
-                    if inp.cpp_type == 'Tensor &':
-                        warnings.warn(f'The formula for "{name}" might be using the original value of {inp.name} that is being '
-                                      'modified inplace. This can lead to wrong forward gradients.')
                     unpacked_arguments += FW_DERIVATIVE_DEFINED_GRAD_TEMPLATE.substitute(inp=inp.name)
                 if inp.name in (derivative.required_inputs_primal or []):
                     unpacked_arguments += FW_DERIVATIVE_DEFINED_PRIMAL_TEMPLATE.substitute(inp=inp.name)
