import torch
import random
import warnings
import unittest
import itertools
from torch.testing._internal.common_utils import TestCase, run_tests, load_tests, IS_MACOS, IS_WINDOWS, coalescedonoff
from torch.testing._internal.common_device_type import \
    (instantiate_device_type_tests, dtypes, onlyCPU, onlyCUDA)

# load_tests from torch.testing._internal.common_utils is used to automatically filter tests for
# sharding on sandcastle. This line silences flake warnings
load_tests = load_tests

class TestSparseCSR(TestCase):

    @onlyCPU
    def test_csr_layout(self, _):
        self.assertEqual(str(torch.sparse_csr), 'torch.sparse_csr')
        self.assertEqual(type(torch.sparse_csr), torch.layout)

    @dtypes(torch.double)
    def test_sparse_csr_constructor_shape_inference(self, device, dtype):
        crow_indices = [0, 2, 4]
        col_indices = [0, 1, 0, 1]
        values = [1, 2, 3, 4]
        sparse = torch.sparse_csr_tensor(torch.tensor(crow_indices, dtype=torch.int64),
                                         torch.tensor(col_indices, dtype=torch.int64),
                                         torch.tensor(values), dtype=dtype, device=device)
        self.assertEqual(torch.tensor(crow_indices, dtype=torch.int64), sparse.crow_indices())
        self.assertEqual((len(crow_indices) - 1, max(col_indices) + 1), sparse.shape)
        self.assertEqual(dtype, sparse.dtype)
        self.assertEqual(torch.device(device), sparse.device)

    @dtypes(*torch.testing.get_all_dtypes(include_bool=False, include_half=False,
                                          include_bfloat16=False, include_complex=False))
    def test_sparse_csr_constructor(self, device, dtype):
        crow_indices = [0, 2, 4]
        col_indices = [0, 1, 0, 1]
        values = [1, 2, 3, 4]
        for index_dtype in [torch.int32, torch.int64]:
            sparse = torch.sparse_csr_tensor(torch.tensor(crow_indices, dtype=index_dtype),
                                             torch.tensor(col_indices, dtype=index_dtype),
                                             torch.tensor(values),
                                             size=(2, 10),
                                             dtype=dtype,
                                             device=device)
            self.assertEqual((2, 10), sparse.shape)
            self.assertEqual(torch.tensor(crow_indices, dtype=index_dtype), sparse.crow_indices())
            self.assertEqual(torch.tensor(col_indices, dtype=index_dtype), sparse.col_indices())
            self.assertEqual(torch.tensor(values, dtype=dtype), sparse.values())

    @dtypes(*torch.testing.get_all_dtypes(include_bool=False, include_half=False,
                                          include_bfloat16=False, include_complex=False))
    def test_sparse_csr_constructor_from_lists(self, device, dtype):
        # without size
        sparse = torch.sparse_csr_tensor([0, 2, 4],
                                         [0, 1, 0, 1],
                                         [1, 2, 3, 4],
                                         dtype=dtype,
                                         device=device)

        self.assertEqual((2, 2), sparse.shape)
        self.assertEqual(4, sparse.numel())
        self.assertEqual(torch.tensor([0, 2, 4], dtype=torch.int64, device=device), sparse.crow_indices())
        self.assertEqual(torch.tensor([0, 1, 0, 1], dtype=torch.int64, device=device), sparse.col_indices())
        self.assertEqual(torch.tensor([1, 2, 3, 4], dtype=dtype, device=device), sparse.values())

        # with size
        for sparse_csr_tensor in [torch.sparse_csr_tensor, torch._sparse_csr_tensor_unsafe]:
            sparse = sparse_csr_tensor([0, 2, 4],
                                       [0, 1, 0, 1],
                                       [1, 2, 3, 4],
                                       size=(2, 10),
                                       dtype=dtype,
                                       device=device)

            self.assertEqual((2, 10), sparse.shape)
            self.assertEqual(torch.tensor([0, 2, 4], dtype=torch.int64, device=device), sparse.crow_indices())
            self.assertEqual(torch.tensor([0, 1, 0, 1], dtype=torch.int64, device=device), sparse.col_indices())
            self.assertEqual(torch.tensor([1, 2, 3, 4], dtype=dtype, device=device), sparse.values())

    def test_factory_type_invariants_check(self, device):
        with self.assertRaisesRegex(RuntimeError, "both crow_indices and col_indices should have the same type."):
            torch.sparse_csr_tensor(torch.tensor([0, 2, 4], dtype=torch.int64),
                                    torch.tensor([0, 1, 0, 1], dtype=torch.int32),
                                    torch.tensor([1, 2, 3, 4]),
                                    device=device)

        with self.assertRaisesRegex(RuntimeError, r"\"csr_construct_check\" not implemented for 'Short'"):
            torch.sparse_csr_tensor(torch.tensor([0, 2, 4], dtype=torch.int16),
                                    torch.tensor([0, 1, 0, 1], dtype=torch.int16),
                                    torch.tensor([1, 2, 3, 4]),
                                    device=device)

    def test_factory_layout_invariants_check(self, device):
        with self.assertRaisesRegex(RuntimeError, "expected values to be a strided and contiguous tensor"):
            values = torch.tensor([1.], device=device).expand(4,)
            torch.sparse_csr_tensor(torch.tensor([0, 2, 4], device=device),
                                    torch.tensor([0, 1, 0, 1], device=device),
                                    values)

        with self.assertRaisesRegex(RuntimeError, "expected col_indices to be a strided and contiguous tensor"):
            col_indices = torch.tensor([0], device=device).expand(4,)
            torch.sparse_csr_tensor(torch.tensor([0, 2, 4]),
                                    col_indices,
                                    torch.tensor([1, 2, 3, 4]))

        with self.assertRaisesRegex(RuntimeError, "expected crow_indices to be a strided and contiguous tensor"):
            crow_indices = torch.arange(6, device=device)
            torch.sparse_csr_tensor(crow_indices[::2],
                                    torch.tensor([0, 1, 0, 1], device=device),
                                    torch.tensor([1, 2, 3, 4]))

    def test_factory_shape_invariants_check(self, device):
        crow_indices = [0, 2, 4]
        col_indices = [0, 1, 0, 1]
        values = [1, 2, 3, 4]
        size = (2, 10)
        torch.sparse_csr_tensor(torch.tensor(crow_indices), torch.tensor(col_indices), torch.tensor(values), size,
                                device=device)

        with self.assertRaisesRegex(RuntimeError, r"size of a CSR tensor must be of length 2, but got: 3"):
            torch.sparse_csr_tensor(torch.tensor(crow_indices), torch.tensor(col_indices), torch.tensor(values),
                                    size=(2, 10, 2),
                                    device=device)

        with self.assertRaisesRegex(RuntimeError, r"crow_indices must have dim\=1 but got crow_indices\.dim\(\)\=2"):
            torch.sparse_csr_tensor(torch.tensor(crow_indices).repeat(2, 1),
                                    torch.tensor(col_indices),
                                    torch.tensor(values),
                                    size,
                                    device=device)

        with self.assertRaisesRegex(RuntimeError, r"col_indices must have dim\=1 but got col_indices\.dim\(\)\=2"):
            torch.sparse_csr_tensor(torch.tensor(crow_indices),
                                    torch.tensor(col_indices).repeat(2, 1),
                                    torch.tensor(values),
                                    size,
                                    device=device)

        with self.assertRaisesRegex(RuntimeError, r"values must have dim\=1 but got values\.dim\(\)\=2"):
            torch.sparse_csr_tensor(torch.tensor(crow_indices),
                                    torch.tensor(col_indices),
                                    torch.tensor(values).repeat(2, 1),
                                    size,
                                    device=device)

        with self.assertRaisesRegex(RuntimeError,
                                    r"crow_indices\.numel\(\) must be size\(0\) \+ 1, but got: 3"):
            torch.sparse_csr_tensor(torch.tensor(crow_indices), torch.tensor(col_indices), torch.tensor(values), (1, 1),
                                    device=device)


        with self.assertRaisesRegex(RuntimeError,
                                    r"col_indices and values must have equal sizes, " +
                                    r"but got col_indices\.numel\(\): 3, values\.numel\(\): 4"):
            torch.sparse_csr_tensor(torch.tensor(crow_indices), torch.tensor([0, 1, 0]), torch.tensor(values), size,
                                    device=device)

    def test_factory_indices_invariants_check(self, device):
        crow_indices = [0, 2, 4]
        col_indices = [0, 1, 0, 1]
        values = [1, 2, 3, 4]
        size = (2, 10)
        with self.assertRaisesRegex(RuntimeError, "0th value of crow_indices must be 0."):
            torch.sparse_csr_tensor(torch.tensor([-1, 0, 4]), torch.tensor(col_indices), torch.tensor(values), size,
                                    device=device)

        with self.assertRaisesRegex(RuntimeError,
                                    "last value of crow_indices should be equal to the length of col_indices."):
            torch.sparse_csr_tensor(torch.tensor([0, 2, 5]), torch.tensor(col_indices), torch.tensor(values), size,
                                    device=device)

        with self.assertRaisesRegex(RuntimeError,
                                    r"at position i \= 2," +
                                    r" this condition crow_indices\[i - 1\] <\= crow_indices\[i\] fails"):
            torch.sparse_csr_tensor(torch.tensor([0, 5, 4]), torch.tensor(col_indices), torch.tensor(values), size,
                                    device=device)

        with self.assertRaisesRegex(RuntimeError, r"col_indices\.min\(\) should be greater or equal to zero"):
            torch.sparse_csr_tensor(torch.tensor(crow_indices), torch.tensor([0, -1, 0, 1]), torch.tensor(values), size,
                                    device=device)

        with self.assertRaisesRegex(RuntimeError, r"size\(1\) should be greater than col_indices\.max\(\)"):
            torch.sparse_csr_tensor(torch.tensor(crow_indices), torch.tensor([0, 11, 0, 1]), torch.tensor(values), size,
                                    device=device)

    @onlyCUDA
    @dtypes(*torch.testing.get_all_dtypes(include_bool=False, include_half=False,
                                          include_bfloat16=False, include_complex=False))
    def test_factory_device_type_inference(self, device, dtype):
        cpu_cuda = ('cpu', 'cuda')
        cpu_cuda_none = cpu_cuda + (None,)
        for crow_indices_device, col_indices_device, values_device, device in itertools.product(cpu_cuda,
                                                                                                cpu_cuda,
                                                                                                cpu_cuda,
                                                                                                cpu_cuda_none):
            for index_dtype in [torch.int32, torch.int64]:
                crow_indices = torch.tensor([0, 2, 4], dtype=index_dtype, device=crow_indices_device)
                col_indices = torch.tensor([0, 1, 0, 1], dtype=index_dtype, device=col_indices_device)
                values = torch.tensor([1, 2, 3, 4], dtype=dtype, device=values_device)
                if device is None and (crow_indices_device != col_indices_device or
                                       crow_indices_device != values_device):
                    with self.assertRaises(RuntimeError):
                        torch.sparse_csr_tensor(crow_indices,
                                                col_indices,
                                                values,
                                                size=(2, 10),
                                                device=device)
                else:
                    t = torch.sparse_csr_tensor(crow_indices,
                                                col_indices,
                                                values,
                                                size=(2, 10),
                                                device=device)
                    should_be_cuda = (device == 'cuda' or (device is None and values_device == 'cuda'))
                    self.assertEqual(should_be_cuda, t.is_cuda)
                    t.crow_indices().dtype == index_dtype
                    t.col_indices().dtype == index_dtype
                    t.values().dtype == dtype
                    t.crow_indices().device == t.values().device
                    t.col_indices().device == t.values().device

    def test_sparse_csr_print(self, device):
        shape_nnz = [
            ((10, 10), 10),
            ((100, 10), 10),
            ((1000, 10), 10)
        ]
        printed = []
        for shape, nnz in shape_nnz:
            values_shape = torch.Size((nnz,))
            col_indices_shape = torch.Size((nnz,))
            crow_indices_shape = torch.Size((shape[0] + 1,))
            printed.append("# shape: {}".format(torch.Size(shape)))
            printed.append("# nnz: {}".format(nnz))
            printed.append("# crow_indices shape: {}".format(crow_indices_shape))
            printed.append("# col_indices shape: {}".format(col_indices_shape))
            printed.append("# values_shape: {}".format(values_shape))
            for index_dtype in [torch.int32, torch.int64]:
                for dtype in torch.testing.floating_types():
                    printed.append("########## {}/{} ##########".format(dtype, index_dtype))
                    x = torch.sparse_csr_tensor(torch.tensor([0, 2, 4], dtype=index_dtype),
                                                torch.tensor([0, 1, 0, 1], dtype=index_dtype),
                                                torch.tensor([1, 2, 3, 4]), dtype=dtype, device=device)
                    printed.append("# sparse tensor")
                    printed.append(str(x))
                    printed.append("# _crow_indices")
                    printed.append(str(x.crow_indices()))
                    printed.append("# _col_indices")
                    printed.append(str(x.col_indices()))
                    printed.append("# _values")
                    printed.append(str(x.values()))
                    printed.append('')
                printed.append('')
        self.assertExpected('\n'.join(printed))

    def test_sparse_csr_from_dense(self, device):
        dense = torch.tensor([[4, 5, 0], [0, 0, 0], [1, 0, 0]], device=device)
        sparse = dense.to_sparse_csr()
        self.assertEqual(torch.tensor([0, 2, 2, 3], dtype=torch.int64), sparse.crow_indices())
        self.assertEqual(torch.tensor([0, 1, 0], dtype=torch.int64), sparse.col_indices())
        self.assertEqual(torch.tensor([4, 5, 1]), sparse.values())

        dense = torch.tensor([[0, 0, 0], [0, 0, 1], [1, 0, 0]], device=device)
        sparse = dense.to_sparse_csr()
        self.assertEqual(torch.tensor([0, 0, 1, 2], dtype=torch.int64), sparse.crow_indices())
        self.assertEqual(torch.tensor([2, 0], dtype=torch.int64), sparse.col_indices())
        self.assertEqual(torch.tensor([1, 1]), sparse.values())

        dense = torch.tensor([[2, 2, 2], [2, 2, 2], [2, 2, 2]], device=device)
        sparse = dense.to_sparse_csr()
        self.assertEqual(torch.tensor([0, 3, 6, 9], dtype=torch.int64), sparse.crow_indices())
        self.assertEqual(torch.tensor([0, 1, 2] * 3, dtype=torch.int64), sparse.col_indices())
        self.assertEqual(torch.tensor([2] * 9), sparse.values())

    @dtypes(torch.double)
    def test_dense_convert(self, device, dtype):
        size = (5, 5)
        dense = torch.randn(size, dtype=dtype, device=device)
        sparse = dense.to_sparse_csr()
        self.assertEqual(sparse.to_dense(), dense)

        size = (4, 6)
        dense = torch.randn(size, dtype=dtype, device=device)
        sparse = dense.to_sparse_csr()
        self.assertEqual(sparse.to_dense(), dense)

        crow_indices = torch.tensor([0, 3, 5])
        col_indices = torch.tensor([0, 1, 2, 0, 1])
        values = torch.tensor([1, 2, 1, 3, 4], dtype=dtype)
        csr = torch.sparse_csr_tensor(crow_indices, col_indices,
                                      values, dtype=dtype, device=device)
        dense = torch.tensor([[1, 2, 1], [3, 4, 0]], dtype=dtype, device=device)
        self.assertEqual(csr.to_dense(), dense)

    @dtypes(torch.float, torch.double)
    def test_add(self, device, dtype):
        def _test_spadd_shape(nnz, shape):
            x = self.genSparseCSRTensor(shape, nnz, dtype=dtype, device=device, index_dtype=torch.int32)
            y = torch.randn(*shape, dtype=dtype, device=device)
            r = random.random()

            res = torch.add(y, x, alpha=r)
            expected = y + r * x.to_dense()
            self.assertEqual(res, expected)

            # Non contiguous dense tensor
            s = list(shape)
            s[0] = shape[-1]
            s[-1] = shape[0]
            y = torch.randn(*s, dtype=torch.double, device=device)
            y.transpose_(0, len(s) - 1)
            r = random.random()

            res = torch.add(y, x, alpha=r)
            expected = y + r * x.to_dense()

            self.assertEqual(res, expected)

        _test_spadd_shape(10, [100, 100])
        _test_spadd_shape(0, [100, 100])
        _test_spadd_shape(10, [100, 1])
        _test_spadd_shape(10, [1, 100])

    @coalescedonoff
    @dtypes(torch.double)
    def test_coo_to_csr_convert(self, device, dtype, coalesced):
        size = (5, 5)
        sparse_dim = 2
        nnz = 10
        sparse_coo, _, _ = self.genSparseTensor(size, sparse_dim, nnz, coalesced, device, dtype)
        sparse_csr = sparse_coo.to_sparse_csr()

        self.assertTrue(sparse_csr.is_sparse_csr)
        self.assertEqual(sparse_csr.to_dense(), sparse_coo.to_dense())

        vec = torch.randn((5, 1), dtype=dtype, device=device)
        coo_product = sparse_coo.matmul(vec)
        csr_product = sparse_csr.matmul(vec)

        self.assertEqual(coo_product, csr_product)

        vec = torch.randn((100, 1), dtype=dtype, device=device)
        index = torch.tensor([
            [1, 0, 35, 14, 39, 6, 71, 66, 40, 27],
            [92, 31, 62, 50, 22, 65, 89, 74, 56, 34],
        ], dtype=torch.int32)
        values = torch.tensor([1, 2, 3, 4, 5, 6, 7, 8, 9, 10], dtype=dtype, device=device)
        coo = torch.sparse_coo_tensor(index, values, torch.Size([100, 100]), dtype=dtype, device=device)
        csr = coo.to_sparse_csr()

        self.assertEqual(coo.matmul(vec), csr.matmul(vec))

    @onlyCPU
    @unittest.skipIf(IS_MACOS or IS_WINDOWS, "MKL doesn't work on windows or mac")
    @dtypes(torch.float, torch.double)
    def test_mkl_matvec_warnings(self, device, dtype):
        if torch.has_mkl:
            for index_dtype in [torch.int32, torch.int64]:
                sp = torch.sparse_csr_tensor(torch.tensor([0, 2, 4]),
                                             torch.tensor([0, 1, 0, 1]),
                                             torch.tensor([1, 2, 3, 4], dtype=dtype, device=device))
                vec = torch.randn((2, 1), dtype=dtype, device=device)
                with warnings.catch_warnings(record=True) as w:
                    sp.matmul(vec)
                    self.assertEqual(len(w), 2)
                    self.assertIn("Pytorch is compiled with MKL LP64 and will convert crow_indices to int32",
                                  str(w[0].message))
                    self.assertIn("Pytorch is compiled with MKL LP64 and will convert col_indices to int32",
                                  str(w[1].message))

    @dtypes(torch.double)
    def test_dense_convert_error(self, device, dtype):
        size = (4, 2, 4)
        dense = torch.randn(size, dtype=dtype, device=device)

        with self.assertRaisesRegex(RuntimeError, "Only 2D"):
            sparse = dense.to_sparse_csr()

    @dtypes(torch.float, torch.double)
    def test_csr_matvec(self, device, dtype):
        side = 100
        for index_dtype in [torch.int32, torch.int64]:
            csr = self.genSparseCSRTensor((side, side), 1000, device=device, dtype=dtype, index_dtype=index_dtype)
            vec = torch.randn(side, dtype=dtype, device=device)

            res = csr.matmul(vec)
            expected = csr.to_dense().matmul(vec)

            self.assertEqual(res, expected)

            bad_vec = torch.randn(side + 10, dtype=dtype, device=device)
            with self.assertRaisesRegex(RuntimeError, "mv: expected"):
                csr.matmul(bad_vec)

<<<<<<< HEAD
    @dtypes(torch.double)
    def test_mm(self, device, dtype):
        def test_shape(di, dj, dk, nnz):
            x = self.genSparseCSRTensor((di, dj), nnz, device=device, dtype=dtype, index_dtype=torch.int32)
            t = torch.randn(di, dk, dtype=dtype, device=device)
            y = torch.randn(dj, dk, dtype=dtype, device=device)
            alpha = random.random()
            beta = random.random()

            # res = beta * t  + alpha * (x @ y)
            res = torch.addmm(t, x, y, beta=beta, alpha=alpha)
            expected = torch.addmm(t, x.to_dense(), y, beta=beta, alpha=alpha)
            self.assertEqual(res, expected)

            res = torch.addmm(t, x, y)
            expected = torch.addmm(t, x.to_dense(), y)
            self.assertEqual(res, expected)

            res = torch.mm(x, y)
            expected = torch.mm(x.to_dense(), y)
            self.assertEqual(res, expected)

        for i in range(2, 5):
            for j in range(2, 8):
                for k in range(2, 8):
                    test_shape(i, j, k, i * j // 2)

=======
>>>>>>> 18df232d
    @dtypes(*torch.testing.floating_types())
    def test_coo_csr_conversion(self, device, dtype):
        size = (5, 5)
        dense = torch.randn(size, dtype=dtype, device=device)
        coo_sparse = dense.to_sparse()
        csr_sparse = coo_sparse.to_sparse_csr()

        self.assertEqual(csr_sparse.to_dense(), dense)


# e.g., TestSparseCSRCPU and TestSparseCSRCUDA
instantiate_device_type_tests(TestSparseCSR, globals())

if __name__ == '__main__':
    run_tests()<|MERGE_RESOLUTION|>--- conflicted
+++ resolved
@@ -394,7 +394,7 @@
             with self.assertRaisesRegex(RuntimeError, "mv: expected"):
                 csr.matmul(bad_vec)
 
-<<<<<<< HEAD
+    @onlyCUDA
     @dtypes(torch.double)
     def test_mm(self, device, dtype):
         def test_shape(di, dj, dk, nnz):
@@ -422,8 +422,6 @@
                 for k in range(2, 8):
                     test_shape(i, j, k, i * j // 2)
 
-=======
->>>>>>> 18df232d
     @dtypes(*torch.testing.floating_types())
     def test_coo_csr_conversion(self, device, dtype):
         size = (5, 5)
