#include <ATen/ATen.h>
#include <ATen/CPUApplyUtils.h>
#include <ATen/Dispatch.h>
#include <ATen/ExpandUtils.h>
#include <ATen/NativeFunctions.h>

#include <ATen/Parallel.h>
#include <ATen/native/BatchLinearAlgebra.h>
#include <ATen/native/LinearAlgebraUtils.h>
#include <ATen/native/Resize.h>
#include <ATen/native/cpu/zmath.h>

#include <c10/util/irange.h>

#include <TH/TH.h> // for USE_LAPACK

#include <vector>

// First the required LAPACK implementations are registered here.
// A comment above the registered LAPACK routine suggest which batched
// linear algebra function uses that routine
#ifdef USE_LAPACK

// gesv
extern "C" void zgesv_(
    int* n,
    int* nrhs,
    std::complex<double>* a,
    int* lda,
    int* ipiv,
    std::complex<double>* b,
    int* ldb,
    int* info);
extern "C" void cgesv_(
    int* n,
    int* nrhs,
    std::complex<float>* a,
    int* lda,
    int* ipiv,
    std::complex<float>* b,
    int* ldb,
    int* info);
extern "C" void dgesv_(
    int* n,
    int* nrhs,
    double* a,
    int* lda,
    int* ipiv,
    double* b,
    int* ldb,
    int* info);
extern "C" void sgesv_(
    int* n,
    int* nrhs,
    float* a,
    int* lda,
    int* ipiv,
    float* b,
    int* ldb,
    int* info);

// getrf
extern "C" void zgetrf_(
    int* m,
    int* n,
    std::complex<double>* a,
    int* lda,
    int* ipiv,
    int* info);
extern "C" void cgetrf_(
    int* m,
    int* n,
    std::complex<float>* a,
    int* lda,
    int* ipiv,
    int* info);
extern "C" void dgetrf_(
    int* m,
    int* n,
    double* a,
    int* lda,
    int* ipiv,
    int* info);
extern "C" void sgetrf_(
    int* m,
    int* n,
    float* a,
    int* lda,
    int* ipiv,
    int* info);

// getri
extern "C" void zgetri_(
    int* n,
    std::complex<double>* a,
    int* lda,
    int* ipiv,
    std::complex<double>* work,
    int* lwork,
    int* info);
extern "C" void cgetri_(
    int* n,
    std::complex<float>* a,
    int* lda,
    int* ipiv,
    std::complex<float>* work,
    int* lwork,
    int* info);
extern "C" void dgetri_(
    int* n,
    double* a,
    int* lda,
    int* ipiv,
    double* work,
    int* lwork,
    int* info);
extern "C" void sgetri_(
    int* n,
    float* a,
    int* lda,
    int* ipiv,
    float* work,
    int* lwork,
    int* info);

// potrs
extern "C" void zpotrs_(
    char* uplo,
    int* n,
    int* nrhs,
    std::complex<double>* a,
    int* lda,
    std::complex<double>* b,
    int* ldb,
    int* info);
extern "C" void cpotrs_(
    char* uplo,
    int* n,
    int* nrhs,
    std::complex<float>* a,
    int* lda,
    std::complex<float>* b,
    int* ldb,
    int* info);
extern "C" void dpotrs_(
    char* uplo,
    int* n,
    int* nrhs,
    double* a,
    int* lda,
    double* b,
    int* ldb,
    int* info);
extern "C" void spotrs_(
    char* uplo,
    int* n,
    int* nrhs,
    float* a,
    int* lda,
    float* b,
    int* ldb,
    int* info);

// potrf
extern "C" void zpotrf_(
    char* uplo,
    int* n,
    std::complex<double>* a,
    int* lda,
    int* info);
extern "C" void cpotrf_(
    char* uplo,
    int* n,
    std::complex<float>* a,
    int* lda,
    int* info);
extern "C" void dpotrf_(char* uplo, int* n, double* a, int* lda, int* info);
extern "C" void spotrf_(char* uplo, int* n, float* a, int* lda, int* info);

// potri
extern "C" void zpotri_(
    char* uplo,
    int* n,
    std::complex<double>* a,
    int* lda,
    int* info);
extern "C" void cpotri_(
    char* uplo,
    int* n,
    std::complex<float>* a,
    int* lda,
    int* info);
extern "C" void dpotri_(char* uplo, int* n, double* a, int* lda, int* info);
extern "C" void spotri_(char* uplo, int* n, float* a, int* lda, int* info);

// trtrs
extern "C" void ztrtrs_(
    char* uplo,
    char* trans,
    char* diag,
    int* n,
    int* nrhs,
    std::complex<double>* a,
    int* lda,
    std::complex<double>* b,
    int* ldb,
    int* info);
extern "C" void ctrtrs_(
    char* uplo,
    char* trans,
    char* diag,
    int* n,
    int* nrhs,
    std::complex<float>* a,
    int* lda,
    std::complex<float>* b,
    int* ldb,
    int* info);
extern "C" void dtrtrs_(
    char* uplo,
    char* trans,
    char* diag,
    int* n,
    int* nrhs,
    double* a,
    int* lda,
    double* b,
    int* ldb,
    int* info);
extern "C" void strtrs_(
    char* uplo,
    char* trans,
    char* diag,
    int* n,
    int* nrhs,
    float* a,
    int* lda,
    float* b,
    int* ldb,
    int* info);

// geqrf
extern "C" void zgeqrf_(
    int* m,
    int* n,
    std::complex<double>* a,
    int* lda,
    std::complex<double>* tau,
    std::complex<double>* work,
    int* lwork,
    int* info);
extern "C" void cgeqrf_(
    int* m,
    int* n,
    std::complex<float>* a,
    int* lda,
    std::complex<float>* tau,
    std::complex<float>* work,
    int* lwork,
    int* info);
extern "C" void dgeqrf_(
    int* m,
    int* n,
    double* a,
    int* lda,
    double* tau,
    double* work,
    int* lwork,
    int* info);
extern "C" void sgeqrf_(
    int* m,
    int* n,
    float* a,
    int* lda,
    float* tau,
    float* work,
    int* lwork,
    int* info);

// orgqr
extern "C" void zungqr_(
    int* m,
    int* n,
    int* k,
    std::complex<double>* a,
    int* lda,
    std::complex<double>* tau,
    std::complex<double>* work,
    int* lwork,
    int* info);
extern "C" void cungqr_(
    int* m,
    int* n,
    int* k,
    std::complex<float>* a,
    int* lda,
    std::complex<float>* tau,
    std::complex<float>* work,
    int* lwork,
    int* info);
extern "C" void dorgqr_(
    int* m,
    int* n,
    int* k,
    double* a,
    int* lda,
    double* tau,
    double* work,
    int* lwork,
    int* info);
extern "C" void sorgqr_(
    int* m,
    int* n,
    int* k,
    float* a,
    int* lda,
    float* tau,
    float* work,
    int* lwork,
    int* info);

// ormqr
extern "C" void zunmqr_(
    char* side,
    char* trans,
    int* m,
    int* n,
    int* k,
    std::complex<double>* a,
    int* lda,
    std::complex<double>* tau,
    std::complex<double>* c,
    int* ldc,
    std::complex<double>* work,
    int* lwork,
    int* info);
extern "C" void cunmqr_(
    char* side,
    char* trans,
    int* m,
    int* n,
    int* k,
    std::complex<float>* a,
    int* lda,
    std::complex<float>* tau,
    std::complex<float>* c,
    int* ldc,
    std::complex<float>* work,
    int* lwork,
    int* info);
extern "C" void dormqr_(
    char* side,
    char* trans,
    int* m,
    int* n,
    int* k,
    double* a,
    int* lda,
    double* tau,
    double* c,
    int* ldc,
    double* work,
    int* lwork,
    int* info);
extern "C" void sormqr_(
    char* side,
    char* trans,
    int* m,
    int* n,
    int* k,
    float* a,
    int* lda,
    float* tau,
    float* c,
    int* ldc,
    float* work,
    int* lwork,
    int* info);

// syev
extern "C" void zheev_(
    char* jobz,
    char* uplo,
    int* n,
    std::complex<double>* a,
    int* lda,
    double* w,
    std::complex<double>* work,
    int* lwork,
    double* rwork,
    int* info);
extern "C" void cheev_(
    char* jobz,
    char* uplo,
    int* n,
    std::complex<float>* a,
    int* lda,
    float* w,
    std::complex<float>* work,
    int* lwork,
    float* rwork,
    int* info);
extern "C" void dsyev_(
    char* jobz,
    char* uplo,
    int* n,
    double* a,
    int* lda,
    double* w,
    double* work,
    int* lwork,
    int* info);
extern "C" void ssyev_(
    char* jobz,
    char* uplo,
    int* n,
    float* a,
    int* lda,
    float* w,
    float* work,
    int* lwork,
    int* info);

// syevd
extern "C" void zheevd_(
    char* jobz,
    char* uplo,
    int* n,
    std::complex<double>* a,
    int* lda,
    double* w,
    std::complex<double>* work,
    int* lwork,
    double* rwork,
    int* lrwork,
    int* iwork,
    int* liwork,
    int* info);
extern "C" void cheevd_(
    char* jobz,
    char* uplo,
    int* n,
    std::complex<float>* a,
    int* lda,
    float* w,
    std::complex<float>* work,
    int* lwork,
    float* rwork,
    int* lrwork,
    int* iwork,
    int* liwork,
    int* info);
extern "C" void dsyevd_(
    char* jobz,
    char* uplo,
    int* n,
    double* a,
    int* lda,
    double* w,
    double* work,
    int* lwork,
    int* iwork,
    int* liwork,
    int* info);
extern "C" void ssyevd_(
    char* jobz,
    char* uplo,
    int* n,
    float* a,
    int* lda,
    float* w,
    float* work,
    int* lwork,
    int* iwork,
    int* liwork,
    int* info);

// geev
extern "C" void dgeev_(
    char* jobvl,
    char* jobvr,
    int* n,
    double* a,
    int* lda,
    double* wr,
    double* wi,
    double* vl,
    int* ldvl,
    double* vr,
    int* ldvr,
    double* work,
    int* lwork,
    int* info);
extern "C" void sgeev_(
    char* jobvl,
    char* jobvr,
    int* n,
    float* a,
    int* lda,
    float* wr,
    float* wi,
    float* vl,
    int* ldvl,
    float* vr,
    int* ldvr,
    float* work,
    int* lwork,
    int* info);
extern "C" void cgeev_(
    char* jobvl,
    char* jobvr,
    int* n,
    std::complex<float>* a,
    int* lda,
    std::complex<float>* w,
    std::complex<float>* vl,
    int* ldvl,
    std::complex<float>* vr,
    int* ldvr,
    std::complex<float>* work,
    int* lwork,
    float* rwork,
    int* info);
extern "C" void zgeev_(
    char* jobvl,
    char* jobvr,
    int* n,
    std::complex<double>* a,
    int* lda,
    std::complex<double>* w,
    std::complex<double>* vl,
    int* ldvl,
    std::complex<double>* vr,
    int* ldvr,
    std::complex<double>* work,
    int* lwork,
    double* rwork,
    int* info);

// gesdd
extern "C" void zgesdd_(
    char* jobz,
    int* m,
    int* n,
    std::complex<double>* a,
    int* lda,
    double* s,
    std::complex<double>* u,
    int* ldu,
    std::complex<double>* vt,
    int* ldvt,
    std::complex<double>* work,
    int* lwork,
    double* rwork,
    int* iwork,
    int* info);
extern "C" void cgesdd_(
    char* jobz,
    int* m,
    int* n,
    std::complex<float>* a,
    int* lda,
    float* s,
    std::complex<float>* u,
    int* ldu,
    std::complex<float>* vt,
    int* ldvt,
    std::complex<float>* work,
    int* lwork,
    float* rwork,
    int* iwork,
    int* info);
extern "C" void dgesdd_(
    char* jobz,
    int* m,
    int* n,
    double* a,
    int* lda,
    double* s,
    double* u,
    int* ldu,
    double* vt,
    int* ldvt,
    double* work,
    int* lwork,
    int* iwork,
    int* info);
extern "C" void sgesdd_(
    char* jobz,
    int* m,
    int* n,
    float* a,
    int* lda,
    float* s,
    float* u,
    int* ldu,
    float* vt,
    int* ldvt,
    float* work,
    int* lwork,
    int* iwork,
    int* info);

// getrs
extern "C" void zgetrs_(
    char* trans,
    int* n,
    int* nrhs,
    std::complex<double>* a,
    int* lda,
    int* ipiv,
    std::complex<double>* b,
    int* ldb,
    int* info);
extern "C" void cgetrs_(
    char* trans,
    int* n,
    int* nrhs,
    std::complex<float>* a,
    int* lda,
    int* ipiv,
    std::complex<float>* b,
    int* ldb,
    int* info);
extern "C" void dgetrs_(
    char* trans,
    int* n,
    int* nrhs,
    double* a,
    int* lda,
    int* ipiv,
    double* b,
    int* ldb,
    int* info);
extern "C" void sgetrs_(
    char* trans,
    int* n,
    int* nrhs,
    float* a,
    int* lda,
    int* ipiv,
    float* b,
    int* ldb,
    int* info);

// gels
extern "C" void zgels_(
    char* trans,
    int* m,
    int* n,
    int* nrhs,
    std::complex<double>* a,
    int* lda,
    std::complex<double>* b,
    int* ldb,
    std::complex<double>* work,
    int* lwork,
    int* info);
extern "C" void cgels_(
    char* trans,
    int* m,
    int* n,
    int* nrhs,
    std::complex<float>* a,
    int* lda,
    std::complex<float>* b,
    int* ldb,
    std::complex<float>* work,
    int* lwork,
    int* info);
extern "C" void dgels_(
    char* trans,
    int* m,
    int* n,
    int* nrhs,
    double* a,
    int* lda,
    double* b,
    int* ldb,
    double* work,
    int* lwork,
    int* info);
extern "C" void sgels_(
    char* trans,
    int* m,
    int* n,
    int* nrhs,
    float* a,
    int* lda,
    float* b,
    int* ldb,
    float* work,
    int* lwork,
    int* info);

// gelsd
extern "C" void zgelsd_(
    int* m,
    int* n,
    int* nrhs,
    std::complex<double>* a,
    int* lda,
    std::complex<double>* b,
    int* ldb,
    double* s,
    double* rcond,
    int* rank,
    std::complex<double>* work,
    int* lwork,
    double* rwork,
    int* iwork,
    int* info);
extern "C" void cgelsd_(
    int* m,
    int* n,
    int* nrhs,
    std::complex<float>* a,
    int* lda,
    std::complex<float>* b,
    int* ldb,
    float* s,
    float* rcond,
    int* rank,
    std::complex<float>* work,
    int* lwork,
    float* rwork,
    int* iwork,
    int* info);
extern "C" void dgelsd_(
    int* m,
    int* n,
    int* nrhs,
    double* a,
    int* lda,
    double* b,
    int* ldb,
    double* s,
    double* rcond,
    int* rank,
    double* work,
    int* lwork,
    int* iwork,
    int* info);
extern "C" void sgelsd_(
    int* m,
    int* n,
    int* nrhs,
    float* a,
    int* lda,
    float* b,
    int* ldb,
    float* s,
    float* rcond,
    int* rank,
    float* work,
    int* lwork,
    int* iwork,
    int* info);

// gelsy
extern "C" void zgelsy_(
    int* m,
    int* n,
    int* nrhs,
    std::complex<double>* a,
    int* lda,
    std::complex<double>* b,
    int* ldb,
    int* jpvt,
    double* rcond,
    int* rank,
    std::complex<double>* work,
    int* lwork,
    double* rwork,
    int* info);
extern "C" void cgelsy_(
    int* m,
    int* n,
    int* nrhs,
    std::complex<float>* a,
    int* lda,
    std::complex<float>* b,
    int* ldb,
    int* jpvt,
    float* rcond,
    int* rank,
    std::complex<float>* work,
    int* lwork,
    float* rwork,
    int* info);
extern "C" void dgelsy_(
    int* m,
    int* n,
    int* nrhs,
    double* a,
    int* lda,
    double* b,
    int* ldb,
    int* jpvt,
    double* rcond,
    int* rank,
    double* work,
    int* lwork,
    int* info);
extern "C" void sgelsy_(
    int* m,
    int* n,
    int* nrhs,
    float* a,
    int* lda,
    float* b,
    int* ldb,
    int* jpvt,
    float* rcond,
    int* rank,
    float* work,
    int* lwork,
    int* info);

// gelss
extern "C" void zgelss_(
    int* m,
    int* n,
    int* nrhs,
    std::complex<double>* a,
    int* lda,
    std::complex<double>* b,
    int* ldb,
    double* s,
    double* rcond,
    int* rank,
    std::complex<double>* work,
    int* lwork,
    double* rwork,
    int* info);
extern "C" void cgelss_(
    int* m,
    int* n,
    int* nrhs,
    std::complex<float>* a,
    int* lda,
    std::complex<float>* b,
    int* ldb,
    float* s,
    float* rcond,
    int* rank,
    std::complex<float>* work,
    int* lwork,
    float* rwork,
    int* info);
extern "C" void dgelss_(
    int* m,
    int* n,
    int* nrhs,
    double* a,
    int* lda,
    double* b,
    int* ldb,
    double* s,
    double* rcond,
    int* rank,
    double* work,
    int* lwork,
    int* info);
extern "C" void sgelss_(
    int* m,
    int* n,
    int* nrhs,
    float* a,
    int* lda,
    float* b,
    int* ldb,
    float* s,
    float* rcond,
    int* rank,
    float* work,
    int* lwork,
    int* info);
#endif

namespace at {
namespace native {

#ifdef USE_LAPACK
// Define the per-batch functions to be used in the main implementation of the
// batched linear algebra operations
template <class scalar_t>
void lapackSolve(
    int n,
    int nrhs,
    scalar_t* a,
    int lda,
    int* ipiv,
    scalar_t* b,
    int ldb,
    int* info);

template <class scalar_t>
void lapackGetri(
    int n,
    scalar_t* a,
    int lda,
    int* ipiv,
    scalar_t* work,
    int lwork,
    int* info);

template <class scalar_t>
void lapackCholeskySolve(
    char uplo,
    int n,
    int nrhs,
    scalar_t* a,
    int lda,
    scalar_t* b,
    int ldb,
    int* info);

template <class scalar_t, class value_t = scalar_t>
void lapackSymeig(
    char jobz,
    char uplo,
    int n,
    scalar_t* a,
    int lda,
    value_t* w,
    scalar_t* work,
    int lwork,
    value_t* rwork,
    int* info);

template <class scalar_t, class value_t = scalar_t>
void lapackSvd(
    char jobz,
    int m,
    int n,
    scalar_t* a,
    int lda,
    value_t* s,
    scalar_t* u,
    int ldu,
    scalar_t* vt,
    int ldvt,
    scalar_t* work,
    int lwork,
    value_t* rwork,
    int* iwork,
    int* info);

template <>
void lapackSolve<c10::complex<double>>(
    int n,
    int nrhs,
    c10::complex<double>* a,
    int lda,
    int* ipiv,
    c10::complex<double>* b,
    int ldb,
    int* info) {
  zgesv_(
      &n,
      &nrhs,
      reinterpret_cast<std::complex<double>*>(a),
      &lda,
      ipiv,
      reinterpret_cast<std::complex<double>*>(b),
      &ldb,
      info);
}

template <>
void lapackSolve<c10::complex<float>>(
    int n,
    int nrhs,
    c10::complex<float>* a,
    int lda,
    int* ipiv,
    c10::complex<float>* b,
    int ldb,
    int* info) {
  cgesv_(
      &n,
      &nrhs,
      reinterpret_cast<std::complex<float>*>(a),
      &lda,
      ipiv,
      reinterpret_cast<std::complex<float>*>(b),
      &ldb,
      info);
}

template <>
void lapackSolve<double>(
    int n,
    int nrhs,
    double* a,
    int lda,
    int* ipiv,
    double* b,
    int ldb,
    int* info) {
  dgesv_(&n, &nrhs, a, &lda, ipiv, b, &ldb, info);
}

template <>
void lapackSolve<float>(
    int n,
    int nrhs,
    float* a,
    int lda,
    int* ipiv,
    float* b,
    int ldb,
    int* info) {
  sgesv_(&n, &nrhs, a, &lda, ipiv, b, &ldb, info);
}

template <>
void lapackGetri<c10::complex<double>>(
    int n,
    c10::complex<double>* a,
    int lda,
    int* ipiv,
    c10::complex<double>* work,
    int lwork,
    int* info) {
  zgetri_(
      &n,
      reinterpret_cast<std::complex<double>*>(a),
      &lda,
      ipiv,
      reinterpret_cast<std::complex<double>*>(work),
      &lwork,
      info);
}

template <>
void lapackGetri<c10::complex<float>>(
    int n,
    c10::complex<float>* a,
    int lda,
    int* ipiv,
    c10::complex<float>* work,
    int lwork,
    int* info) {
  cgetri_(
      &n,
      reinterpret_cast<std::complex<float>*>(a),
      &lda,
      ipiv,
      reinterpret_cast<std::complex<float>*>(work),
      &lwork,
      info);
}

template <>
void lapackGetri<double>(
    int n,
    double* a,
    int lda,
    int* ipiv,
    double* work,
    int lwork,
    int* info) {
  dgetri_(&n, a, &lda, ipiv, work, &lwork, info);
}

template <>
void lapackGetri<float>(
    int n,
    float* a,
    int lda,
    int* ipiv,
    float* work,
    int lwork,
    int* info) {
  sgetri_(&n, a, &lda, ipiv, work, &lwork, info);
}

template <>
void lapackLu<c10::complex<double>>(
    int m,
    int n,
    c10::complex<double>* a,
    int lda,
    int* ipiv,
    int* info) {
  zgetrf_(&m, &n, reinterpret_cast<std::complex<double>*>(a), &lda, ipiv, info);
}

template <>
void lapackLu<c10::complex<float>>(
    int m,
    int n,
    c10::complex<float>* a,
    int lda,
    int* ipiv,
    int* info) {
  cgetrf_(&m, &n, reinterpret_cast<std::complex<float>*>(a), &lda, ipiv, info);
}

template <>
void lapackLu<double>(int m, int n, double* a, int lda, int* ipiv, int* info) {
  dgetrf_(&m, &n, a, &lda, ipiv, info);
}

template <>
void lapackLu<float>(int m, int n, float* a, int lda, int* ipiv, int* info) {
  sgetrf_(&m, &n, a, &lda, ipiv, info);
}

template <>
void lapackCholeskySolve<c10::complex<double>>(
    char uplo,
    int n,
    int nrhs,
    c10::complex<double>* a,
    int lda,
    c10::complex<double>* b,
    int ldb,
    int* info) {
  zpotrs_(
      &uplo,
      &n,
      &nrhs,
      reinterpret_cast<std::complex<double>*>(a),
      &lda,
      reinterpret_cast<std::complex<double>*>(b),
      &ldb,
      info);
}

template <>
void lapackCholeskySolve<c10::complex<float>>(
    char uplo,
    int n,
    int nrhs,
    c10::complex<float>* a,
    int lda,
    c10::complex<float>* b,
    int ldb,
    int* info) {
  cpotrs_(
      &uplo,
      &n,
      &nrhs,
      reinterpret_cast<std::complex<float>*>(a),
      &lda,
      reinterpret_cast<std::complex<float>*>(b),
      &ldb,
      info);
}

template <>
void lapackCholeskySolve<double>(
    char uplo,
    int n,
    int nrhs,
    double* a,
    int lda,
    double* b,
    int ldb,
    int* info) {
  dpotrs_(&uplo, &n, &nrhs, a, &lda, b, &ldb, info);
}

template <>
void lapackCholeskySolve<float>(
    char uplo,
    int n,
    int nrhs,
    float* a,
    int lda,
    float* b,
    int ldb,
    int* info) {
  spotrs_(&uplo, &n, &nrhs, a, &lda, b, &ldb, info);
}

template <>
void lapackCholesky<c10::complex<double>>(
    char uplo,
    int n,
    c10::complex<double>* a,
    int lda,
    int* info) {
  zpotrf_(&uplo, &n, reinterpret_cast<std::complex<double>*>(a), &lda, info);
}

template <>
void lapackCholesky<c10::complex<float>>(
    char uplo,
    int n,
    c10::complex<float>* a,
    int lda,
    int* info) {
  cpotrf_(&uplo, &n, reinterpret_cast<std::complex<float>*>(a), &lda, info);
}

template <>
void lapackCholesky<double>(char uplo, int n, double* a, int lda, int* info) {
  dpotrf_(&uplo, &n, a, &lda, info);
}

template <>
void lapackCholesky<float>(char uplo, int n, float* a, int lda, int* info) {
  spotrf_(&uplo, &n, a, &lda, info);
}

template <>
void lapackCholeskyInverse<c10::complex<double>>(
    char uplo,
    int n,
    c10::complex<double>* a,
    int lda,
    int* info) {
  zpotri_(&uplo, &n, reinterpret_cast<std::complex<double>*>(a), &lda, info);
}

template <>
void lapackCholeskyInverse<c10::complex<float>>(
    char uplo,
    int n,
    c10::complex<float>* a,
    int lda,
    int* info) {
  cpotri_(&uplo, &n, reinterpret_cast<std::complex<float>*>(a), &lda, info);
}

template <>
void lapackCholeskyInverse<double>(
    char uplo,
    int n,
    double* a,
    int lda,
    int* info) {
  dpotri_(&uplo, &n, a, &lda, info);
}

template <>
void lapackCholeskyInverse<float>(
    char uplo,
    int n,
    float* a,
    int lda,
    int* info) {
  spotri_(&uplo, &n, a, &lda, info);
}

template <>
void lapackTriangularSolve<c10::complex<double>>(
    char uplo,
    char trans,
    char diag,
    int n,
    int nrhs,
    c10::complex<double>* a,
    int lda,
    c10::complex<double>* b,
    int ldb,
    int* info) {
  ztrtrs_(
      &uplo,
      &trans,
      &diag,
      &n,
      &nrhs,
      reinterpret_cast<std::complex<double>*>(a),
      &lda,
      reinterpret_cast<std::complex<double>*>(b),
      &ldb,
      info);
}

template <>
void lapackTriangularSolve<c10::complex<float>>(
    char uplo,
    char trans,
    char diag,
    int n,
    int nrhs,
    c10::complex<float>* a,
    int lda,
    c10::complex<float>* b,
    int ldb,
    int* info) {
  ctrtrs_(
      &uplo,
      &trans,
      &diag,
      &n,
      &nrhs,
      reinterpret_cast<std::complex<float>*>(a),
      &lda,
      reinterpret_cast<std::complex<float>*>(b),
      &ldb,
      info);
}

template <>
void lapackTriangularSolve<double>(
    char uplo,
    char trans,
    char diag,
    int n,
    int nrhs,
    double* a,
    int lda,
    double* b,
    int ldb,
    int* info) {
  dtrtrs_(&uplo, &trans, &diag, &n, &nrhs, a, &lda, b, &ldb, info);
}

template <>
void lapackTriangularSolve<float>(
    char uplo,
    char trans,
    char diag,
    int n,
    int nrhs,
    float* a,
    int lda,
    float* b,
    int ldb,
    int* info) {
  strtrs_(&uplo, &trans, &diag, &n, &nrhs, a, &lda, b, &ldb, info);
}

template <>
void lapackGeqrf<c10::complex<double>>(
    int m,
    int n,
    c10::complex<double>* a,
    int lda,
    c10::complex<double>* tau,
    c10::complex<double>* work,
    int lwork,
    int* info) {
  zgeqrf_(
      &m,
      &n,
      reinterpret_cast<std::complex<double>*>(a),
      &lda,
      reinterpret_cast<std::complex<double>*>(tau),
      reinterpret_cast<std::complex<double>*>(work),
      &lwork,
      info);
}

template <>
void lapackGeqrf<c10::complex<float>>(
    int m,
    int n,
    c10::complex<float>* a,
    int lda,
    c10::complex<float>* tau,
    c10::complex<float>* work,
    int lwork,
    int* info) {
  cgeqrf_(
      &m,
      &n,
      reinterpret_cast<std::complex<float>*>(a),
      &lda,
      reinterpret_cast<std::complex<float>*>(tau),
      reinterpret_cast<std::complex<float>*>(work),
      &lwork,
      info);
}

template <>
void lapackGeqrf<double>(
    int m,
    int n,
    double* a,
    int lda,
    double* tau,
    double* work,
    int lwork,
    int* info) {
  dgeqrf_(&m, &n, a, &lda, tau, work, &lwork, info);
}

template <>
void lapackGeqrf<float>(
    int m,
    int n,
    float* a,
    int lda,
    float* tau,
    float* work,
    int lwork,
    int* info) {
  sgeqrf_(&m, &n, a, &lda, tau, work, &lwork, info);
}

template <>
void lapackOrgqr<c10::complex<double>>(
    int m,
    int n,
    int k,
    c10::complex<double>* a,
    int lda,
    c10::complex<double>* tau,
    c10::complex<double>* work,
    int lwork,
    int* info) {
  zungqr_(
      &m,
      &n,
      &k,
      reinterpret_cast<std::complex<double>*>(a),
      &lda,
      reinterpret_cast<std::complex<double>*>(tau),
      reinterpret_cast<std::complex<double>*>(work),
      &lwork,
      info);
}

template <>
void lapackOrgqr<c10::complex<float>>(
    int m,
    int n,
    int k,
    c10::complex<float>* a,
    int lda,
    c10::complex<float>* tau,
    c10::complex<float>* work,
    int lwork,
    int* info) {
  cungqr_(
      &m,
      &n,
      &k,
      reinterpret_cast<std::complex<float>*>(a),
      &lda,
      reinterpret_cast<std::complex<float>*>(tau),
      reinterpret_cast<std::complex<float>*>(work),
      &lwork,
      info);
}

template <>
void lapackOrgqr<double>(
    int m,
    int n,
    int k,
    double* a,
    int lda,
    double* tau,
    double* work,
    int lwork,
    int* info) {
  dorgqr_(&m, &n, &k, a, &lda, tau, work, &lwork, info);
}

template <>
void lapackOrgqr<float>(
    int m,
    int n,
    int k,
    float* a,
    int lda,
    float* tau,
    float* work,
    int lwork,
    int* info) {
  sorgqr_(&m, &n, &k, a, &lda, tau, work, &lwork, info);
}

template <>
void lapackOrmqr<c10::complex<double>>(
    char side,
    char trans,
    int m,
    int n,
    int k,
    c10::complex<double>* a,
    int lda,
    c10::complex<double>* tau,
    c10::complex<double>* c,
    int ldc,
    c10::complex<double>* work,
    int lwork,
    int* info) {
  zunmqr_(
      &side,
      &trans,
      &m,
      &n,
      &k,
      reinterpret_cast<std::complex<double>*>(a),
      &lda,
      reinterpret_cast<std::complex<double>*>(tau),
      reinterpret_cast<std::complex<double>*>(c),
      &ldc,
      reinterpret_cast<std::complex<double>*>(work),
      &lwork,
      info);
}

template <>
void lapackOrmqr<c10::complex<float>>(
    char side,
    char trans,
    int m,
    int n,
    int k,
    c10::complex<float>* a,
    int lda,
    c10::complex<float>* tau,
    c10::complex<float>* c,
    int ldc,
    c10::complex<float>* work,
    int lwork,
    int* info) {
  cunmqr_(
      &side,
      &trans,
      &m,
      &n,
      &k,
      reinterpret_cast<std::complex<float>*>(a),
      &lda,
      reinterpret_cast<std::complex<float>*>(tau),
      reinterpret_cast<std::complex<float>*>(c),
      &ldc,
      reinterpret_cast<std::complex<float>*>(work),
      &lwork,
      info);
}

template <>
void lapackOrmqr<double>(
    char side,
    char trans,
    int m,
    int n,
    int k,
    double* a,
    int lda,
    double* tau,
    double* c,
    int ldc,
    double* work,
    int lwork,
    int* info) {
  dormqr_(&side, &trans, &m, &n, &k, a, &lda, tau, c, &ldc, work, &lwork, info);
}

template <>
void lapackOrmqr<float>(
    char side,
    char trans,
    int m,
    int n,
    int k,
    float* a,
    int lda,
    float* tau,
    float* c,
    int ldc,
    float* work,
    int lwork,
    int* info) {
  sormqr_(&side, &trans, &m, &n, &k, a, &lda, tau, c, &ldc, work, &lwork, info);
}

template <>
void lapackSymeig<c10::complex<double>, double>(
    char jobz,
    char uplo,
    int n,
    c10::complex<double>* a,
    int lda,
    double* w,
    c10::complex<double>* work,
    int lwork,
    double* rwork,
    int* info) {
  zheev_(
      &jobz,
      &uplo,
      &n,
      reinterpret_cast<std::complex<double>*>(a),
      &lda,
      w,
      reinterpret_cast<std::complex<double>*>(work),
      &lwork,
      rwork,
      info);
}

template <>
void lapackSymeig<c10::complex<float>, float>(
    char jobz,
    char uplo,
    int n,
    c10::complex<float>* a,
    int lda,
    float* w,
    c10::complex<float>* work,
    int lwork,
    float* rwork,
    int* info) {
  cheev_(
      &jobz,
      &uplo,
      &n,
      reinterpret_cast<std::complex<float>*>(a),
      &lda,
      w,
      reinterpret_cast<std::complex<float>*>(work),
      &lwork,
      rwork,
      info);
}

template <>
void lapackSymeig<double>(
    char jobz,
    char uplo,
    int n,
    double* a,
    int lda,
    double* w,
    double* work,
    int lwork,
    double* rwork,
    int* info) {
  (void)rwork; // unused
  dsyev_(&jobz, &uplo, &n, a, &lda, w, work, &lwork, info);
}

template <>
void lapackSymeig<float>(
    char jobz,
    char uplo,
    int n,
    float* a,
    int lda,
    float* w,
    float* work,
    int lwork,
    float* rwork,
    int* info) {
  (void)rwork; // unused
  ssyev_(&jobz, &uplo, &n, a, &lda, w, work, &lwork, info);
}

template <>
void lapackSyevd<c10::complex<double>, double>(
    char jobz,
    char uplo,
    int n,
    c10::complex<double>* a,
    int lda,
    double* w,
    c10::complex<double>* work,
    int lwork,
    double* rwork,
    int lrwork,
    int* iwork,
    int liwork,
    int* info) {
  zheevd_(
      &jobz,
      &uplo,
      &n,
      reinterpret_cast<std::complex<double>*>(a),
      &lda,
      w,
      reinterpret_cast<std::complex<double>*>(work),
      &lwork,
      rwork,
      &lrwork,
      iwork,
      &liwork,
      info);
}

template <>
void lapackSyevd<c10::complex<float>, float>(
    char jobz,
    char uplo,
    int n,
    c10::complex<float>* a,
    int lda,
    float* w,
    c10::complex<float>* work,
    int lwork,
    float* rwork,
    int lrwork,
    int* iwork,
    int liwork,
    int* info) {
  cheevd_(
      &jobz,
      &uplo,
      &n,
      reinterpret_cast<std::complex<float>*>(a),
      &lda,
      w,
      reinterpret_cast<std::complex<float>*>(work),
      &lwork,
      rwork,
      &lrwork,
      iwork,
      &liwork,
      info);
}

template <>
void lapackSyevd<double>(
    char jobz,
    char uplo,
    int n,
    double* a,
    int lda,
    double* w,
    double* work,
    int lwork,
    double* rwork,
    int lrwork,
    int* iwork,
    int liwork,
    int* info) {
  (void)rwork; // unused
  (void)lrwork; // unused
  dsyevd_(&jobz, &uplo, &n, a, &lda, w, work, &lwork, iwork, &liwork, info);
}

template <>
void lapackSyevd<float>(
    char jobz,
    char uplo,
    int n,
    float* a,
    int lda,
    float* w,
    float* work,
    int lwork,
    float* rwork,
    int lrwork,
    int* iwork,
    int liwork,
    int* info) {
  (void)rwork; // unused
  (void)lrwork; // unused
  ssyevd_(&jobz, &uplo, &n, a, &lda, w, work, &lwork, iwork, &liwork, info);
}

template <>
void lapackEig<double>(
    char jobvl,
    char jobvr,
    int n,
    double* a,
    int lda,
    double* w,
    double* vl,
    int ldvl,
    double* vr,
    int ldvr,
    double* work,
    int lwork,
    double* rwork,
    int* info) {
  // lapack [sd]geev wants to separate output arrays: wr and wi for the real
  // and imaginary parts
  double* wr = w;
  double* wi = w + n;
  (void)rwork; // unused
  dgeev_(
      &jobvl,
      &jobvr,
      &n,
      a,
      &lda,
      wr,
      wi,
      vl,
      &ldvl,
      vr,
      &ldvr,
      work,
      &lwork,
      info);
}

template <>
void lapackEig<float>(
    char jobvl,
    char jobvr,
    int n,
    float* a,
    int lda,
    float* w,
    float* vl,
    int ldvl,
    float* vr,
    int ldvr,
    float* work,
    int lwork,
    float* rwork,
    int* info) {
  // lapack [sd]geev wants to separate output arrays: wr and wi for the real
  // and imaginary parts
  float* wr = w;
  float* wi = w + n;
  (void)rwork; // unused
  sgeev_(
      &jobvl,
      &jobvr,
      &n,
      a,
      &lda,
      wr,
      wi,
      vl,
      &ldvl,
      vr,
      &ldvr,
      work,
      &lwork,
      info);
}

template <>
void lapackEig<c10::complex<double>, double>(
    char jobvl,
    char jobvr,
    int n,
    c10::complex<double>* a,
    int lda,
    c10::complex<double>* w,
    c10::complex<double>* vl,
    int ldvl,
    c10::complex<double>* vr,
    int ldvr,
    c10::complex<double>* work,
    int lwork,
    double* rwork,
    int* info) {
  zgeev_(
      &jobvl,
      &jobvr,
      &n,
      reinterpret_cast<std::complex<double>*>(a),
      &lda,
      reinterpret_cast<std::complex<double>*>(w),
      reinterpret_cast<std::complex<double>*>(vl),
      &ldvl,
      reinterpret_cast<std::complex<double>*>(vr),
      &ldvr,
      reinterpret_cast<std::complex<double>*>(work),
      &lwork,
      rwork,
      info);
}

template <>
void lapackEig<c10::complex<float>, float>(
    char jobvl,
    char jobvr,
    int n,
    c10::complex<float>* a,
    int lda,
    c10::complex<float>* w,
    c10::complex<float>* vl,
    int ldvl,
    c10::complex<float>* vr,
    int ldvr,
    c10::complex<float>* work,
    int lwork,
    float* rwork,
    int* info) {
  cgeev_(
      &jobvl,
      &jobvr,
      &n,
      reinterpret_cast<std::complex<float>*>(a),
      &lda,
      reinterpret_cast<std::complex<float>*>(w),
      reinterpret_cast<std::complex<float>*>(vl),
      &ldvl,
      reinterpret_cast<std::complex<float>*>(vr),
      &ldvr,
      reinterpret_cast<std::complex<float>*>(work),
      &lwork,
      rwork,
      info);
}

template <>
void lapackSvd<c10::complex<double>, double>(
    char jobz,
    int m,
    int n,
    c10::complex<double>* a,
    int lda,
    double* s,
    c10::complex<double>* u,
    int ldu,
    c10::complex<double>* vt,
    int ldvt,
    c10::complex<double>* work,
    int lwork,
    double* rwork,
    int* iwork,
    int* info) {
  zgesdd_(
      &jobz,
      &m,
      &n,
      reinterpret_cast<std::complex<double>*>(a),
      &lda,
      s,
      reinterpret_cast<std::complex<double>*>(u),
      &ldu,
      reinterpret_cast<std::complex<double>*>(vt),
      &ldvt,
      reinterpret_cast<std::complex<double>*>(work),
      &lwork,
      rwork,
      iwork,
      info);
}

template <>
void lapackSvd<c10::complex<float>, float>(
    char jobz,
    int m,
    int n,
    c10::complex<float>* a,
    int lda,
    float* s,
    c10::complex<float>* u,
    int ldu,
    c10::complex<float>* vt,
    int ldvt,
    c10::complex<float>* work,
    int lwork,
    float* rwork,
    int* iwork,
    int* info) {
  cgesdd_(
      &jobz,
      &m,
      &n,
      reinterpret_cast<std::complex<float>*>(a),
      &lda,
      s,
      reinterpret_cast<std::complex<float>*>(u),
      &ldu,
      reinterpret_cast<std::complex<float>*>(vt),
      &ldvt,
      reinterpret_cast<std::complex<float>*>(work),
      &lwork,
      rwork,
      iwork,
      info);
}

template <>
void lapackSvd<double>(
    char jobz,
    int m,
    int n,
    double* a,
    int lda,
    double* s,
    double* u,
    int ldu,
    double* vt,
    int ldvt,
    double* work,
    int lwork,
    double* rwork,
    int* iwork,
    int* info) {
  dgesdd_(
      &jobz, &m, &n, a, &lda, s, u, &ldu, vt, &ldvt, work, &lwork, iwork, info);
}

template <>
void lapackSvd<float>(
    char jobz,
    int m,
    int n,
    float* a,
    int lda,
    float* s,
    float* u,
    int ldu,
    float* vt,
    int ldvt,
    float* work,
    int lwork,
    float* rwork,
    int* iwork,
    int* info) {
  sgesdd_(
      &jobz, &m, &n, a, &lda, s, u, &ldu, vt, &ldvt, work, &lwork, iwork, info);
}

template <>
void lapackLuSolve<c10::complex<double>>(
    char trans,
    int n,
    int nrhs,
    c10::complex<double>* a,
    int lda,
    int* ipiv,
    c10::complex<double>* b,
    int ldb,
    int* info) {
  zgetrs_(
      &trans,
      &n,
      &nrhs,
      reinterpret_cast<std::complex<double>*>(a),
      &lda,
      ipiv,
      reinterpret_cast<std::complex<double>*>(b),
      &ldb,
      info);
}

template <>
void lapackLuSolve<c10::complex<float>>(
    char trans,
    int n,
    int nrhs,
    c10::complex<float>* a,
    int lda,
    int* ipiv,
    c10::complex<float>* b,
    int ldb,
    int* info) {
  cgetrs_(
      &trans,
      &n,
      &nrhs,
      reinterpret_cast<std::complex<float>*>(a),
      &lda,
      ipiv,
      reinterpret_cast<std::complex<float>*>(b),
      &ldb,
      info);
}

template <>
void lapackLuSolve<double>(
    char trans,
    int n,
    int nrhs,
    double* a,
    int lda,
    int* ipiv,
    double* b,
    int ldb,
    int* info) {
  dgetrs_(&trans, &n, &nrhs, a, &lda, ipiv, b, &ldb, info);
}

template <>
void lapackLuSolve<float>(
    char trans,
    int n,
    int nrhs,
    float* a,
    int lda,
    int* ipiv,
    float* b,
    int ldb,
    int* info) {
  sgetrs_(&trans, &n, &nrhs, a, &lda, ipiv, b, &ldb, info);
}

template <>
void lapackGels<c10::complex<double>>(
    char trans,
    int m,
    int n,
    int nrhs,
    c10::complex<double>* a,
    int lda,
    c10::complex<double>* b,
    int ldb,
    c10::complex<double>* work,
    int lwork,
    int* info) {
  zgels_(
      &trans,
      &m,
      &n,
      &nrhs,
      reinterpret_cast<std::complex<double>*>(a),
      &lda,
      reinterpret_cast<std::complex<double>*>(b),
      &ldb,
      reinterpret_cast<std::complex<double>*>(work),
      &lwork,
      info);
}

template <>
void lapackGels<c10::complex<float>>(
    char trans,
    int m,
    int n,
    int nrhs,
    c10::complex<float>* a,
    int lda,
    c10::complex<float>* b,
    int ldb,
    c10::complex<float>* work,
    int lwork,
    int* info) {
  cgels_(
      &trans,
      &m,
      &n,
      &nrhs,
      reinterpret_cast<std::complex<float>*>(a),
      &lda,
      reinterpret_cast<std::complex<float>*>(b),
      &ldb,
      reinterpret_cast<std::complex<float>*>(work),
      &lwork,
      info);
}

template <>
void lapackGels<double>(
    char trans,
    int m,
    int n,
    int nrhs,
    double* a,
    int lda,
    double* b,
    int ldb,
    double* work,
    int lwork,
    int* info) {
  dgels_(&trans, &m, &n, &nrhs, a, &lda, b, &ldb, work, &lwork, info);
}

template <>
void lapackGels<float>(
    char trans,
    int m,
    int n,
    int nrhs,
    float* a,
    int lda,
    float* b,
    int ldb,
    float* work,
    int lwork,
    int* info) {
  sgels_(&trans, &m, &n, &nrhs, a, &lda, b, &ldb, work, &lwork, info);
}

template <>
void lapackGelsd<c10::complex<double>, double>(
    int m,
    int n,
    int nrhs,
    c10::complex<double>* a,
    int lda,
    c10::complex<double>* b,
    int ldb,
    double* s,
    double rcond,
    int* rank,
    c10::complex<double>* work,
    int lwork,
    double* rwork,
    int* iwork,
    int* info) {
  zgelsd_(
      &m,
      &n,
      &nrhs,
      reinterpret_cast<std::complex<double>*>(a),
      &lda,
      reinterpret_cast<std::complex<double>*>(b),
      &ldb,
      s,
      &rcond,
      rank,
      reinterpret_cast<std::complex<double>*>(work),
      &lwork,
      rwork,
      iwork,
      info);
}

template <>
void lapackGelsd<c10::complex<float>, float>(
    int m,
    int n,
    int nrhs,
    c10::complex<float>* a,
    int lda,
    c10::complex<float>* b,
    int ldb,
    float* s,
    float rcond,
    int* rank,
    c10::complex<float>* work,
    int lwork,
    float* rwork,
    int* iwork,
    int* info) {
  cgelsd_(
      &m,
      &n,
      &nrhs,
      reinterpret_cast<std::complex<float>*>(a),
      &lda,
      reinterpret_cast<std::complex<float>*>(b),
      &ldb,
      s,
      &rcond,
      rank,
      reinterpret_cast<std::complex<float>*>(work),
      &lwork,
      rwork,
      iwork,
      info);
}

template <>
void lapackGelsd<double>(
    int m,
    int n,
    int nrhs,
    double* a,
    int lda,
    double* b,
    int ldb,
    double* s,
    double rcond,
    int* rank,
    double* work,
    int lwork,
    double* rwork,
    int* iwork,
    int* info) {
  dgelsd_(
      &m,
      &n,
      &nrhs,
      a,
      &lda,
      b,
      &ldb,
      s,
      &rcond,
      rank,
      work,
      &lwork,
      iwork,
      info);
}

template <>
void lapackGelsd<float>(
    int m,
    int n,
    int nrhs,
    float* a,
    int lda,
    float* b,
    int ldb,
    float* s,
    float rcond,
    int* rank,
    float* work,
    int lwork,
    float* rwork,
    int* iwork,
    int* info) {
  sgelsd_(
      &m,
      &n,
      &nrhs,
      a,
      &lda,
      b,
      &ldb,
      s,
      &rcond,
      rank,
      work,
      &lwork,
      iwork,
      info);
}

template <>
void lapackGelsy<c10::complex<double>, double>(
    int m,
    int n,
    int nrhs,
    c10::complex<double>* a,
    int lda,
    c10::complex<double>* b,
    int ldb,
    int* jpvt,
    double rcond,
    int* rank,
    c10::complex<double>* work,
    int lwork,
    double* rwork,
    int* info) {
  zgelsy_(
      &m,
      &n,
      &nrhs,
      reinterpret_cast<std::complex<double>*>(a),
      &lda,
      reinterpret_cast<std::complex<double>*>(b),
      &ldb,
      jpvt,
      &rcond,
      rank,
      reinterpret_cast<std::complex<double>*>(work),
      &lwork,
      rwork,
      info);
}

template <>
void lapackGelsy<c10::complex<float>, float>(
    int m,
    int n,
    int nrhs,
    c10::complex<float>* a,
    int lda,
    c10::complex<float>* b,
    int ldb,
    int* jpvt,
    float rcond,
    int* rank,
    c10::complex<float>* work,
    int lwork,
    float* rwork,
    int* info) {
  cgelsy_(
      &m,
      &n,
      &nrhs,
      reinterpret_cast<std::complex<float>*>(a),
      &lda,
      reinterpret_cast<std::complex<float>*>(b),
      &ldb,
      jpvt,
      &rcond,
      rank,
      reinterpret_cast<std::complex<float>*>(work),
      &lwork,
      rwork,
      info);
}

template <>
void lapackGelsy<double>(
    int m,
    int n,
    int nrhs,
    double* a,
    int lda,
    double* b,
    int ldb,
    int* jpvt,
    double rcond,
    int* rank,
    double* work,
    int lwork,
    double* rwork,
    int* info) {
  dgelsy_(
      &m, &n, &nrhs, a, &lda, b, &ldb, jpvt, &rcond, rank, work, &lwork, info);
}

template <>
void lapackGelsy<float>(
    int m,
    int n,
    int nrhs,
    float* a,
    int lda,
    float* b,
    int ldb,
    int* jpvt,
    float rcond,
    int* rank,
    float* work,
    int lwork,
    float* rwork,
    int* info) {
  sgelsy_(
      &m, &n, &nrhs, a, &lda, b, &ldb, jpvt, &rcond, rank, work, &lwork, info);
}

template <>
void lapackGelss<c10::complex<double>, double>(
    int m,
    int n,
    int nrhs,
    c10::complex<double>* a,
    int lda,
    c10::complex<double>* b,
    int ldb,
    double* s,
    double rcond,
    int* rank,
    c10::complex<double>* work,
    int lwork,
    double* rwork,
    int* info) {
  zgelss_(
      &m,
      &n,
      &nrhs,
      reinterpret_cast<std::complex<double>*>(a),
      &lda,
      reinterpret_cast<std::complex<double>*>(b),
      &ldb,
      s,
      &rcond,
      rank,
      reinterpret_cast<std::complex<double>*>(work),
      &lwork,
      rwork,
      info);
}

template <>
void lapackGelss<c10::complex<float>, float>(
    int m,
    int n,
    int nrhs,
    c10::complex<float>* a,
    int lda,
    c10::complex<float>* b,
    int ldb,
    float* s,
    float rcond,
    int* rank,
    c10::complex<float>* work,
    int lwork,
    float* rwork,
    int* info) {
  cgelss_(
      &m,
      &n,
      &nrhs,
      reinterpret_cast<std::complex<float>*>(a),
      &lda,
      reinterpret_cast<std::complex<float>*>(b),
      &ldb,
      s,
      &rcond,
      rank,
      reinterpret_cast<std::complex<float>*>(work),
      &lwork,
      rwork,
      info);
}

template <>
void lapackGelss<double>(
    int m,
    int n,
    int nrhs,
    double* a,
    int lda,
    double* b,
    int ldb,
    double* s,
    double rcond,
    int* rank,
    double* work,
    int lwork,
    double* rwork,
    int* info) {
  dgelss_(&m, &n, &nrhs, a, &lda, b, &ldb, s, &rcond, rank, work, &lwork, info);
}

template <>
void lapackGelss<float>(
    int m,
    int n,
    int nrhs,
    float* a,
    int lda,
    float* b,
    int ldb,
    float* s,
    float rcond,
    int* rank,
    float* work,
    int lwork,
    float* rwork,
    int* info) {
  sgelss_(&m, &n, &nrhs, a, &lda, b, &ldb, s, &rcond, rank, work, &lwork, info);
}
#endif

// Below of the definitions of the functions operating on a batch that are going
// to be dispatched in the main helper functions for the linear algebra
// operations

// ~~~~~~~~~~~~~~~~~~~~~~~~~~~~~~~~~~ solve
// ~~~~~~~~~~~~~~~~~~~~~~~~~~~~~~~~~~~~~~

/*
Computes the solution to a system of linear equations
  A X = B,
where A is an n-by-n matrix and X and B are n-by-nrhs matrices.
Note that B is required to be a matrix, the usual, vector case, is obtained with
nrhs = 1. Above description is for non-batched input, the batched input is also
supported. This is an in-place routine, content of both A and b are overwritten.
'infos' is an int Tensor containing error codes for each matrix in the batched
input. For more information see LAPACK's documentation for GESV routine.
*/
template <typename scalar_t>
static void apply_solve(Tensor& b, Tensor& A, Tensor& infos) {
#ifndef USE_LAPACK
  AT_ERROR("solve: LAPACK library not found in compilation");
#else
  auto A_data = A.data_ptr<scalar_t>();
  auto b_data = b.data_ptr<scalar_t>();
  auto A_mat_stride = matrixStride(A);
  auto b_mat_stride = matrixStride(b);
  auto batch_size = batchCount(A);
  auto n = A.size(-2);
  auto nrhs = b.size(-1);
  auto lda = std::max<int64_t>(1, n);

  auto ipiv = at::empty({lda}, b.options().dtype(kInt));
  auto ipiv_data = ipiv.data_ptr<int>();
  auto infos_data = infos.data_ptr<int>();

  for (const auto i : c10::irange(batch_size)) {
    scalar_t* A_working_ptr = &A_data[i * A_mat_stride];
    scalar_t* b_working_ptr = &b_data[i * b_mat_stride];
    int* info_working_ptr = &infos_data[i];
    lapackSolve<scalar_t>(
        n,
        nrhs,
        A_working_ptr,
        lda,
        ipiv_data,
        b_working_ptr,
        lda,
        info_working_ptr);
  }
#endif
}

std::tuple<Tensor, Tensor> _solve_helper_cpu(
    const Tensor& self,
    const Tensor& A) {
  auto self_working_copy = cloneBatchedColumnMajor(self);
  auto A_working_copy = cloneBatchedColumnMajor(A);
  // infos might not get filled for empty inputs therefore at::zeros is used
  // instead of at::empty
  auto infos = at::zeros(
      {std::max<int64_t>(1, batchCount(self))}, self.options().dtype(kInt));
  AT_DISPATCH_FLOATING_AND_COMPLEX_TYPES(self.scalar_type(), "solve_cpu", [&] {
    apply_solve<scalar_t>(self_working_copy, A_working_copy, infos);
  });
  if (self.dim() > 2) {
    batchCheckErrors(infos, "solve_cpu");
  } else {
    singleCheckErrors(infos.item().toInt(), "solve_cpu");
  }
  return std::tuple<Tensor, Tensor>(self_working_copy, A_working_copy);
}

// Supports arbitrary batch dimensions for self and A
std::tuple<Tensor, Tensor> solve(const Tensor& self, const Tensor& A) {
  TORCH_CHECK(
      self.dim() >= 2,
      "B should have at least 2 dimensions, but has ",
      self.dim(),
      " dimensions instead");
  TORCH_CHECK(
      A.dim() >= 2,
      "A should have at least 2 dimensions, but has ",
      A.dim(),
      " dimensions instead");
  Tensor self_broadcasted, A_broadcasted;
  std::tie(self_broadcasted, A_broadcasted) =
      _linalg_broadcast_batch_dims(self, A, "solve");
  return at::_solve_helper(self_broadcasted, A_broadcasted);
}

std::tuple<Tensor&, Tensor&> solve_out(
    const Tensor& self,
    const Tensor& A,
    Tensor& solution,
    Tensor& lu) {
  checkSameDevice("solve", solution, self, "solution");
  checkSameDevice("solve", lu, self, "lu");
  checkLinalgCompatibleDtype("solve", solution, self, "solution");
  checkLinalgCompatibleDtype("solve", lu, self, "lu");

  Tensor solution_tmp, lu_tmp;
  std::tie(solution_tmp, lu_tmp) = at::_solve_helper(self, A);

  at::native::resize_output(solution, solution_tmp.sizes());
  at::native::resize_output(lu, lu_tmp.sizes());
  solution.copy_(solution_tmp);
  lu.copy_(lu_tmp);
  return std::tuple<Tensor&, Tensor&>(solution, lu);
}

// This is a type dispatching helper function for 'apply_solve'
Tensor& _linalg_solve_out_helper_cpu(
    Tensor& result,
    Tensor& input,
    Tensor& infos) {
  // 'result' and 'input' should be in column major order (it should be checked
  // before calling this function) the content of 'result', 'input' and 'infos'
  // is overwritten by 'apply_solve' 'result' should contain data of 'other'
  // tensor (right-hand-side of the linear system of equations) 'input' should
  // contain data of original 'input' tensor (left-hand-side of the linear
  // system of equations)
  AT_DISPATCH_FLOATING_AND_COMPLEX_TYPES(
      result.scalar_type(), "linalg_solve_out_cpu", [&] {
        apply_solve<scalar_t>(result, input, infos);
      });
  return result;
}

// Solves a system of linear equations matmul(input, x) = other in-place
// LAPACK/MAGMA error codes are saved in 'infos' tensor, they are not checked
// here
static Tensor& linalg_solve_out_info(
    Tensor& result,
    Tensor& infos,
    const Tensor& input,
    const Tensor& other) {
  checkSameDevice("linalg_solve", result, input);
  checkSameDevice("linalg_solve", other, input, "other");
  checkLinalgCompatibleDtype("linalg_solve", result, input);

  TORCH_CHECK(
      input.scalar_type() == other.scalar_type(),
      "input dtype ",
      input.scalar_type(),
      " does not match other dtype ",
      other.scalar_type());

  TORCH_CHECK(
      input.dim() >= 2,
      "input should have at least 2 dimensions, but has ",
      input.dim(),
      " dimensions instead");
  TORCH_CHECK(
      other.dim() >= 1,
      "other should have at least 1 dimension, but has ",
      other.dim(),
      " dimensions instead");

  // Two types of 'other' tensors are supported:
  // - 1-dimensional (1D) tensor or batch of 1D tensors (vector case)
  // - 2-dimensional (2D) tensor or batch of 2D tensors (matrix case)
  // original torch.solve supported only the matrix case, while NumPy works for
  // both cases for the batched input we need to be able to distinguish them
  bool vector_case = linalg_solve_is_vector_rhs(input, other);

  bool is_batched_column_major = false;
  if (vector_case) {
    is_batched_column_major = result.is_contiguous();
  } else if (!vector_case && result.dim() >= 2) {
    is_batched_column_major = result.transpose(-2, -1).is_contiguous();
  }

  // if 'other' is a batch of 2D tensors, then 'input' can be non-batched and
  // will be broadcasted
  auto expected_shape =
      IntArrayRef(input.sizes().data(), input.dim() - 1); // input.shape[:-1]
  if (!vector_case && other.dim() > 2) {
    expected_shape = other.sizes();
  }

  bool result_equal_expected_shape = result.sizes().equals(expected_shape);
  bool result_input_same_type = (result.scalar_type() == input.scalar_type());

  // if result is not empty and not in batched column major format
  bool copy_needed = (result.numel() != 0 && !is_batched_column_major);
  copy_needed |= !result_input_same_type; // or result does not have the same
                                          // dtype as input
  copy_needed |=
      (result.numel() != 0 &&
       !result_equal_expected_shape); // or result does not have the expected
                                      // shape
  // we have to allocate a temporary tensor
  if (copy_needed) {
    Tensor result_tmp = at::empty({0}, input.options());
    result_tmp = linalg_solve_out_info(result_tmp, infos, input, other);
    at::native::resize_output(result, result_tmp.sizes());
    result.copy_(result_tmp);
    return result;
  }
  // else use result's storage directly

  // we need to unsqueeze 'other' because 2-dimensional tensors are expected in
  // the implementation
  Tensor other_ = vector_case ? other.unsqueeze(-1) : other;

  // _linalg_broadcast_batch_dims also includes linearSolveCheckInputs
  // it checks for squareness of 'input' and 'shape' compatibility of 'other'
  // and 'input'
  Tensor other_broadcasted, input_broadcasted;
  std::tie(other_broadcasted, input_broadcasted) =
      _linalg_broadcast_batch_dims(other_, input, "linalg_solve");

  auto squeezed_other_broadcasted = at::squeeze(other_broadcasted, -1);
  auto squeezed_result_shape = squeezed_other_broadcasted.sizes();

  // if result has no elements we can modify it
  if (result.numel() == 0) {
    if (vector_case) {
      result.resize_(squeezed_result_shape);
    } else {
      at::native::resize_as_(
          result,
          other_broadcasted.transpose(-2, -1),
          MemoryFormat::Contiguous);
      result.transpose_(-2, -1);
    }
  }

  auto expected_result_shape =
      vector_case ? squeezed_result_shape : other_broadcasted.sizes();
  TORCH_INTERNAL_ASSERT(result.sizes().equals(expected_result_shape));
  TORCH_INTERNAL_ASSERT(result.scalar_type() == input.scalar_type());
  TORCH_INTERNAL_ASSERT(result.device() == input.device());

  // result tensor must be in batched column major order (Fortran contiguous)
  // for 2D inputs or C contiguous for 1D input
  if (vector_case) {
    TORCH_INTERNAL_ASSERT(result.is_contiguous());
  } else {
    TORCH_INTERNAL_ASSERT(result.transpose(-2, -1).is_contiguous());
  }

  // for 1-dimensional 'other', we need to unsqueeze the result before passing
  // to "apply_solve"
  if (vector_case) {
    result = result.unsqueeze_(-1);
  }

  // _linalg_solve_out_helper_ (apply_solve) performs calculations in-place and
  // result must be a copy of other_broadcasted
  result.copy_(other_broadcasted);

  auto input_working_copy = cloneBatchedColumnMajor(input_broadcasted);

  TORCH_INTERNAL_ASSERT(infos.scalar_type() == kInt);
  TORCH_INTERNAL_ASSERT(infos.device() == input.device());
  infos.resize_({std::max<int64_t>(1, batchCount(input_broadcasted))});
  // if input is empty infos might not get filled; make sure infos doesn't
  // contain garbage then
  if (input.numel() == 0) {
    infos.fill_(0);
  }

  result = at::_linalg_solve_out_helper_(result, input_working_copy, infos);

  // for 1-dimensional 'other', we need to squeeze the result after
  // "apply_solve"
  if (vector_case) {
    result = result.squeeze_(-1);
  }

  return result;
}

// Solves a system of linear equations matmul(input, x) = other in-place
Tensor& linalg_solve_out(
    const Tensor& input,
    const Tensor& other,
    Tensor& result) {
  auto infos = at::empty({0}, input.options().dtype(kInt));
  result = linalg_solve_out_info(result, infos, input, other);

  // Now check LAPACK/MAGMA error codes
  // batchCheckErrors(Tensor, char*) calls 'infos = infos.to(kCPU)'
  bool vector_case = linalg_solve_is_vector_rhs(input, other);
  if (vector_case ? result.dim() > 1 : result.dim() > 2) {
    batchCheckErrors(infos, "linalg_solve");
  } else {
    singleCheckErrors(infos.item().toInt(), "linalg_solve");
  }

  return result;
}

// Solves a system of linear equations matmul(input, x) = other
Tensor linalg_solve(const Tensor& input, const Tensor& other) {
  Tensor result = at::empty({0}, input.options());
  result = at::linalg_solve_out(result, input, other);
  return result;
}

// ~~~~~~~~~~~~~~~~~~~~~~~~~~~~~~~~~ inverse
// ~~~~~~~~~~~~~~~~~~~~~~~~~~~~~~~~~~~~

/*
Computes the inverse of n-by-n matrix 'self'
This is an in-place routine, it overwrites the content of 'self'.
'infos_lu' and 'infos_getri' are int Tensors containing error codes for each
matrix in the batched input. 'infos_lu' is for holding lapackLU errors, and
'infos_getri' is for holding lapackGetri errors. For more information see
LAPACK's documentation for GETRI and GETRF routines.
*/
template <typename scalar_t>
static void apply_inverse(Tensor& self, Tensor& infos_lu, Tensor& infos_getri) {
#ifndef USE_LAPACK
  AT_ERROR("inverse: LAPACK library not found in compilation");
#else
  using value_t = typename c10::scalar_value_type<scalar_t>::type;
  auto self_data = self.data_ptr<scalar_t>();
  auto self_matrix_stride = matrixStride(self);
  auto batch_size = batchCount(self);
  auto n = self.size(-2);
  auto lda = std::max<int64_t>(1, n);

  auto ipiv = at::empty({lda}, self.options().dtype(kInt));
  auto ipiv_data = ipiv.data_ptr<int>();
  auto infos_lu_data = infos_lu.data_ptr<int>();
  auto infos_getri_data = infos_getri.data_ptr<int>();

  // NOLINTNEXTLINE(cppcoreguidelines-init-variables)
  int info;
  // Run once, first to get the optimum work size
  // Since we deal with batches of matrices with the same dimensions, doing this
  // outside the loop saves (batch_size - 1) workspace queries which would
  // provide the same result and (batch_size - 1) calls to allocate and
  // deallocate workspace using at::empty()
  int lwork = -1;
  scalar_t wkopt;
  lapackGetri<scalar_t>(n, self_data, lda, ipiv_data, &wkopt, lwork, &info);
  lwork = std::max<int>(1, real_impl<scalar_t, value_t>(wkopt));
  Tensor work = at::empty({lwork}, self.options());
  auto work_data = work.data_ptr<scalar_t>();

  for (const auto i : c10::irange(batch_size)) {
    scalar_t* self_working_ptr = &self_data[i * self_matrix_stride];
    int* info_lu_working_ptr = &infos_lu_data[i];
    lapackLu<scalar_t>(
        n, n, self_working_ptr, lda, ipiv_data, info_lu_working_ptr);

    // now compute the actual inverse
    int* info_getri_working_ptr = &infos_getri_data[i];
    lapackGetri<scalar_t>(
        n,
        self_working_ptr,
        lda,
        ipiv_data,
        work_data,
        lwork,
        info_getri_working_ptr);
  }
#endif
}

Tensor _inverse_helper_cpu(const Tensor& self) {
  auto infos_lu = at::empty(
      {std::max<int64_t>(1, batchCount(self))}, self.options().dtype(kInt));
  auto infos_getri = at::empty(
      {std::max<int64_t>(1, batchCount(self))}, self.options().dtype(kInt));
  auto self_working_copy = cloneBatchedColumnMajor(self);
  AT_DISPATCH_FLOATING_AND_COMPLEX_TYPES(
      self.scalar_type(), "inverse_cpu", [&] {
        apply_inverse<scalar_t>(self_working_copy, infos_lu, infos_getri);
      });
  if (self.dim() > 2) {
    batchCheckErrors(infos_lu, "inverse_cpu");
    batchCheckErrors(infos_getri, "inverse_cpu");
  } else {
    singleCheckErrors(infos_lu.item().toInt(), "inverse_cpu");
    singleCheckErrors(infos_getri.item().toInt(), "inverse_cpu");
  }
  return self_working_copy;
}

Tensor inverse(const Tensor& self) {
  if (self.numel() == 0) {
    return at::empty_like(self, LEGACY_CONTIGUOUS_MEMORY_FORMAT);
  }
  squareCheckInputs(self);
  return at::_inverse_helper(self);
}

Tensor& inverse_out(const Tensor& self, Tensor& result) {
  checkSameDevice("inverse", result, self);
  checkLinalgCompatibleDtype("inverse", result, self);
  Tensor result_tmp = at::inverse(self);
  at::native::resize_output(result, result_tmp.sizes());
  result.copy_(result_tmp);
  return result;
}

// This is a type dispatching helper function for 'apply_inverse'
Tensor& _linalg_inv_out_helper_cpu(
    Tensor& result,
    Tensor& infos_lu,
    Tensor& infos_getri) {
  // This function calculates the inverse matrix in-place
  // result should be in column major order and contain matrices to invert
  // the content of result is overwritten by 'apply_inverse'
  AT_DISPATCH_FLOATING_AND_COMPLEX_TYPES(
      result.scalar_type(), "linalg_inv_out_cpu", [&] {
        apply_inverse<scalar_t>(result, infos_lu, infos_getri);
      });
  return result;
}

// Computes the inverse matrix of 'input', it is is saved to 'result' in-place
// LAPACK/MAGMA/cuSOLVER error codes are saved in 'infos' tensors, they are not
// checked here
static Tensor& linalg_inv_out_info(
    Tensor& result,
    Tensor& infos_lu,
    Tensor& infos_getri,
    const Tensor& input) {
  squareCheckInputs(input);
  checkSameDevice("linalg_inv", result, input);
  checkLinalgCompatibleDtype("linalg_inv", result, input);

  TORCH_INTERNAL_ASSERT(infos_lu.scalar_type() == kInt);
  TORCH_INTERNAL_ASSERT(infos_getri.scalar_type() == kInt);

  bool result_input_same_type = (result.scalar_type() == input.scalar_type());
  bool result_equal_expected_shape = result.sizes().equals(input.sizes());
  bool is_batched_column_major = false;
  if (result.dim() >= 2) {
    is_batched_column_major = result.transpose(-2, -1).is_contiguous();
  }

  // if result is not empty and not in batched column major format
  bool copy_needed = (result.numel() != 0 && !is_batched_column_major);
  copy_needed |= !result_input_same_type; // or result does not have the same
                                          // dtype as input
  copy_needed |=
      (result.numel() != 0 &&
       !result_equal_expected_shape); // or result does not have the expected
                                      // shape
  // we have to allocate a temporary tensor
  if (copy_needed) {
    Tensor result_tmp = at::empty({0}, input.options());
    result_tmp = linalg_inv_out_info(result_tmp, infos_lu, infos_getri, input);
    at::native::resize_output(result, result_tmp.sizes());
    result.copy_(result_tmp);
    return result;
  }
  // else  use result's storage directly

  // if result has no elements we can modify it
  if (result.numel() == 0) {
    at::native::resize_as_(
        result, input.transpose(-2, -1), MemoryFormat::Contiguous);
    result.transpose_(-2, -1);
  }

  TORCH_INTERNAL_ASSERT(result.sizes().equals(input.sizes()));
  TORCH_INTERNAL_ASSERT(result.scalar_type() == input.scalar_type());
  TORCH_INTERNAL_ASSERT(result.device() == input.device());

  // result tensor must be in batched column major order (Fortran contiguous)
  TORCH_INTERNAL_ASSERT(result.transpose(-2, -1).is_contiguous());

  // _linalg_inv_out_helper_ (apply_inverse) performs calculations in-place and
  // result must be a copy of input
  result.copy_(input);

  // TODO: Replace this helper with DECLARE/DEFINE_DISPATCH
  result = at::_linalg_inv_out_helper_(result, infos_lu, infos_getri);
  return result;
}

// Computes the inverse matrix of 'input', it is is saved to 'result' in-place
Tensor& linalg_inv_out(const Tensor& input, Tensor& result) {
  auto infos_lu = at::zeros(
      {std::max<int64_t>(1, batchCount(input))}, input.options().dtype(kInt));
  auto infos_getri = at::zeros(
      {std::max<int64_t>(1, batchCount(input))}, input.options().dtype(kInt));
  result = linalg_inv_out_info(result, infos_lu, infos_getri, input);

  // Now check LAPACK/MAGMA/cuSOLVER error codes
  if (result.dim() > 2) {
    batchCheckErrors(infos_lu, "linalg_inv_lu");
    batchCheckErrors(infos_getri, "linalg_inv_getri");
  } else {
    singleCheckErrors(infos_lu.item().toInt(), "linalg_inv_lu");
    singleCheckErrors(infos_getri.item().toInt(), "linalg_inv_getri");
  }

  return result;
}

// Computes the inverse matrix of 'input'
Tensor linalg_inv(const Tensor& input) {
  Tensor result = at::empty({0}, input.options());
  result = at::linalg_inv_out(result, input);
  return result;
}

// ~~~~~~~~~~~~~~~~~~~~~~~~~~~~~~ cholesky_solve
// ~~~~~~~~~~~~~~~~~~~~~~~~~~~~~~~~~

template <typename scalar_t>
static void apply_cholesky_solve(
    Tensor& b,
    Tensor& A,
    bool upper,
    std::vector<int64_t>& infos) {
#ifndef USE_LAPACK
  AT_ERROR("cholesky_solve: LAPACK library not found in compilation");
#else
  char uplo = upper ? 'U' : 'L';

  auto A_data = A.data_ptr<scalar_t>();
  auto b_data = b.data_ptr<scalar_t>();
  auto A_mat_stride = matrixStride(A);
  auto b_mat_stride = matrixStride(b);
  auto batch_size = batchCount(A);
  auto n = A.size(-2);
  auto nrhs = b.size(-1);

  // NOLINTNEXTLINE(cppcoreguidelines-init-variables)
  int info;
  for (const auto i : c10::irange(batch_size)) {
    scalar_t* A_working_ptr = &A_data[i * A_mat_stride];
    scalar_t* b_working_ptr = &b_data[i * b_mat_stride];
    lapackCholeskySolve<scalar_t>(
        uplo, n, nrhs, A_working_ptr, n, b_working_ptr, n, &info);
    infos[i] = info;
    if (info != 0) {
      return;
    }
  }
#endif
}

Tensor _cholesky_solve_helper_cpu(
    const Tensor& self,
    const Tensor& A,
    bool upper) {
  auto self_working_copy = cloneBatchedColumnMajor(self);
  auto A_working_copy = cloneBatchedColumnMajor(A);
  std::vector<int64_t> infos(batchCount(self), 0);
  AT_DISPATCH_FLOATING_AND_COMPLEX_TYPES(
      self.scalar_type(), "cholesky_solve_cpu", [&] {
        apply_cholesky_solve<scalar_t>(
            self_working_copy, A_working_copy, upper, infos);
      });
  if (self.dim() > 2) {
    batchCheckErrors(infos, "cholesky_solve_cpu");
  } else {
    singleCheckErrors(infos[0], "cholesky_solve_cpu");
  }
  return self_working_copy;
}

// Supports arbitrary batch dimensions for self and A
Tensor cholesky_solve(const Tensor& self, const Tensor& A, bool upper) {
  TORCH_CHECK(
      self.dim() >= 2,
      "b should have at least 2 dimensions, but has ",
      self.dim(),
      " dimensions instead");
  TORCH_CHECK(
      A.dim() >= 2,
      "u should have at least 2 dimensions, but has ",
      A.dim(),
      " dimensions instead");
  Tensor self_broadcasted, A_broadcasted;
  std::tie(self_broadcasted, A_broadcasted) =
      _linalg_broadcast_batch_dims(self, A, "cholesky_solve");
  return at::_cholesky_solve_helper(self_broadcasted, A_broadcasted, upper);
}

Tensor& cholesky_solve_out(
    const Tensor& self,
    const Tensor& A,
    bool upper,
    Tensor& result) {
  checkSameDevice("cholesky_solve", result, self);
  checkLinalgCompatibleDtype("cholesky_solve", result, self);
  Tensor result_tmp = at::cholesky_solve(self, A, upper);
  at::native::resize_output(result, result_tmp.sizes());
  result.copy_(result_tmp);
  return result;
}

// ~~~~~~~~~~~~~~~~~~~~~~~~~~~~~~~~~ cholesky
// ~~~~~~~~~~~~~~~~~~~~~~~~~~~~~~~~~~~~

DEFINE_DISPATCH(cholesky_stub);

<<<<<<< HEAD
Tensor cholesky(const Tensor& self, bool upper) {
=======
Tensor cholesky(const Tensor &self, bool upper) {
   TORCH_WARN_ONCE(
    "torch.cholesky is deprecated in favor of torch.linalg.cholesky and will be ",
    "removed in a future PyTorch release.\n",
    "L = torch.cholesky(A)\n",
    "should be replaced with\n",
    "L = torch.linalg.cholesky(A)\n",
    "and\n"
    "U = torch.cholesky(A, upper=True)\n",
    "should be replaced with\n",
    "U = torch.linalg.cholesky(A.transpose(-2, -1).conj()).transpose(-2, -1).conj()"
  );
>>>>>>> b8c57f0b
  if (self.numel() == 0) {
    return at::empty_like(self, LEGACY_CONTIGUOUS_MEMORY_FORMAT);
  }
  squareCheckInputs(self);

  auto raw_cholesky_output = cloneBatchedColumnMajor(self);
  auto info_shape = IntArrayRef(
      self.sizes().cbegin(), self.sizes().cend() - 2); // self.shape[:-2]
  auto info = at::empty({info_shape}, self.options().dtype(kInt));

  // fill the raw_cholesky_output with the result
  cholesky_stub(self.device().type(), raw_cholesky_output, info, upper);

  if (self.dim() > 2) {
    batchCheckErrors(info, "cholesky");
  } else {
    singleCheckErrors(info.item<int64_t>(), "cholesky");
  }

  if (upper) {
    return raw_cholesky_output.triu_();
  } else {
    return raw_cholesky_output.tril_();
  }
}

<<<<<<< HEAD
Tensor& cholesky_out(const Tensor& self, bool upper, Tensor& result) {
=======
Tensor& cholesky_out(const Tensor &self, bool upper, Tensor &result) {
   TORCH_WARN_ONCE(
    "torch.cholesky is deprecated in favor of torch.linalg.cholesky and will be ",
    "removed in a future PyTorch release.\n",
    "L = torch.cholesky(A)\n",
    "should be replaced with\n",
    "L = torch.linalg.cholesky(A)\n",
    "and\n"
    "U = torch.cholesky(A, upper=True)\n",
    "should be replaced with\n",
    "U = torch.linalg.cholesky(A.transpose(-2, -1).conj()).transpose(-2, -1).conj()"
  );
>>>>>>> b8c57f0b
  checkSameDevice("cholesky", result, self);
  checkLinalgCompatibleDtype("cholesky", result, self);
  Tensor result_tmp = at::cholesky(self, upper);
  at::native::resize_output(result, result_tmp.sizes());
  result.copy_(result_tmp);
  return result;
}

void linalg_cholesky_out_info(
    const Tensor& input,
    const Tensor& result,
    const Tensor& info) {
  TORCH_INTERNAL_ASSERT_DEBUG_ONLY(input.dim() >= 2);
  TORCH_INTERNAL_ASSERT_DEBUG_ONLY(input.size(-1) == input.size(-2));

  TORCH_INTERNAL_ASSERT_DEBUG_ONLY(result.scalar_type() == input.scalar_type());
  TORCH_INTERNAL_ASSERT_DEBUG_ONLY(result.device() == input.device());

  TORCH_INTERNAL_ASSERT_DEBUG_ONLY(info.scalar_type() == at::kInt);
  TORCH_INTERNAL_ASSERT_DEBUG_ONLY(info.device() == input.device());

  // if result has no elements we can modify it
  if (result.numel() == 0) {
    at::native::resize_as_(
        result, input.transpose(-2, -1), MemoryFormat::Contiguous);
    result.transpose_(-2, -1);
  }

  // result tensor must be in batched column major order (Fortran contiguous)
  TORCH_INTERNAL_ASSERT_DEBUG_ONLY(result.transpose(-2, -1).is_contiguous());
  TORCH_INTERNAL_ASSERT_DEBUG_ONLY(result.sizes().equals(input.sizes()));

  // cholesky_stub (apply_cholesky) performs calculations in-place and result
  // must be a copy of input
  result.copy_(input);

  // if info has no elements we can modify it
  auto expected_info_shape = IntArrayRef(
      input.sizes().cbegin(), input.sizes().cend() - 2); // input.shape[:-2]
  if (info.numel() == 0) {
    info.resize_(expected_info_shape);
  }

  // info must be contiguous
  TORCH_INTERNAL_ASSERT_DEBUG_ONLY(info.is_contiguous());
  TORCH_INTERNAL_ASSERT_DEBUG_ONLY(info.sizes().equals(expected_info_shape));
  info.fill_(0);

  cholesky_stub(result.device().type(), result, info, /*upper=*/false);

  result.tril_();
}

std::tuple<Tensor&, Tensor&> linalg_cholesky_ex_out(
    const Tensor& input,
    bool check_errors,
    Tensor& L,
    Tensor& info) {
  squareCheckInputs(input);
  checkSameDevice("torch.linalg.cholesky_ex", L, input, "L");
  checkLinalgCompatibleDtype("torch.linalg.cholesky_ex", L, input, "L");
  checkSameDevice("torch.linalg.cholesky_ex", info, input, "info");

  // Do not allow type promotion for the `info` tensor, it must be of Int dtype
  // Int is used because current interface to LAPACK and its CUDA implementation
  // use "int" type.
  // https://github.com/pytorch/pytorch/pull/56724#discussion_r618916774
  ScalarType info_output_type = ScalarType::Int;
  TORCH_CHECK(
      info.scalar_type() == info_output_type,
      "torch.linalg.cholesky_ex: ",
      "Expected info to have ",
      info_output_type,
      " dtype, but got info with dtype ",
      info.scalar_type());

  bool L_input_same_type = (L.scalar_type() == input.scalar_type());
  bool L_equal_expected_shape = L.sizes().equals(input.sizes());
  bool is_L_batched_column_major = false;
  if (L.dim() >= 2) {
    is_L_batched_column_major = L.transpose(-2, -1).is_contiguous();
  }

  // if L is not empty and not in batched column major format
  bool copy_needed = (L.numel() != 0 && !is_L_batched_column_major);
  copy_needed |=
      (L.numel() != 0 &&
       !L_equal_expected_shape); // or L does not have the expected shape
  copy_needed |=
      !L_input_same_type; // or L does not have the same dtype as input
  // we have to allocate a temporary tensor

  // similar conditions for info tensor
  auto expected_info_shape = IntArrayRef(
      input.sizes().cbegin(), input.sizes().cend() - 2); // input.shape[:-2]
  copy_needed |= (info.numel() != 0 && !info.is_contiguous());
  copy_needed |=
      (info.numel() != 0 &&
       !(info.sizes().equals(
           expected_info_shape))); // or L does not have the expected shape

  if (copy_needed) {
    Tensor L_tmp = at::empty({0}, input.options());
    Tensor info_tmp = at::empty({0}, input.options().dtype(kInt));
    linalg_cholesky_out_info(input, L_tmp, info_tmp);
    at::native::resize_output(L, L_tmp.sizes());
    L.copy_(L_tmp);
    at::native::resize_output(info, info_tmp.sizes());
    info.copy_(info_tmp);
  } else {
    // use "out" tensors' memory directly
    linalg_cholesky_out_info(input, L, info);
  }

  if (check_errors) {
    if (input.dim() > 2) {
      batchCheckErrors(info, "torch.linalg.cholesky_ex");
    } else {
      singleCheckErrors(info.item<int64_t>(), "torch.linalg.cholesky_ex");
    }
  }

  return std::tuple<Tensor&, Tensor&>(L, info);
}

std::tuple<Tensor, Tensor> linalg_cholesky_ex(
    const Tensor& input,
    bool check_errors) {
  Tensor L = at::empty({0}, input.options());
  Tensor info = at::empty({0}, input.options().dtype(kInt));
  std::tie(L, info) =
      at::native::linalg_cholesky_ex_out(input, check_errors, L, info);
  return std::make_tuple(L, info);
}

Tensor linalg_cholesky(const Tensor& self) {
  Tensor result, info;
  std::tie(result, info) = at::linalg_cholesky_ex(self, /*check_errors=*/false);

  // we pass check_errors=false above and do the check here
  // so that the name of the function is correct in the error message
  if (self.dim() > 2) {
    batchCheckErrors(info, "torch.linalg.cholesky");
  } else {
    singleCheckErrors(info.item<int64_t>(), "torch.linalg.cholesky");
  }

  return result;
}

Tensor& linalg_cholesky_out(const Tensor& self, Tensor& result) {
  // linalg_cholesky_ex_outf includes these checks, but we do it here
  // so that the name of the function is correct in the error message
  checkSameDevice("torch.linalg.cholesky", result, self);
  checkLinalgCompatibleDtype("torch.linalg.cholesky", result, self);

  Tensor info = at::empty({0}, self.options().dtype(kInt));
  std::tie(result, info) =
      at::linalg_cholesky_ex_outf(self, /*check_errors=*/false, result, info);

  // we pass check_errors=false above and do the check here
  // so that the name of the function is correct in the error message
  if (self.dim() > 2) {
    batchCheckErrors(info, "torch.linalg.cholesky");
  } else {
    singleCheckErrors(info.item<int64_t>(), "torch.linalg.cholesky");
  }

  return result;
}

// ~~~~~~~~~~~~~~~~~~~~~~~~~~~~~~~~~ cholesky_inverse
// ~~~~~~~~~~~~~~~~~~~~~~~~~~~~~~~~~~~~

// NOLINTNEXTLINE(cppcoreguidelines-avoid-non-const-global-variables)
DEFINE_DISPATCH(cholesky_inverse_stub);

Tensor& cholesky_inverse_out_info(
    Tensor& result,
    Tensor& infos,
    const Tensor& input,
    bool upper) {
  TORCH_INTERNAL_ASSERT(input.dim() >= 2);
  TORCH_INTERNAL_ASSERT(input.size(-1) == input.size(-2));

  TORCH_INTERNAL_ASSERT(result.scalar_type() == input.scalar_type());
  TORCH_INTERNAL_ASSERT(result.device() == input.device());

  TORCH_INTERNAL_ASSERT(infos.scalar_type() == at::kInt);
  TORCH_INTERNAL_ASSERT(infos.device() == at::kCPU);
  TORCH_INTERNAL_ASSERT(
      infos.numel() == std::max<int64_t>(1, batchCount(input)));

  // if result has no elements we can modify it
  if (result.numel() == 0) {
    at::native::resize_as_(
        result, input.transpose(-2, -1), MemoryFormat::Contiguous);
    result.transpose_(-2, -1);
  }

  // result tensor must be in batched column major order (Fortran contiguous)
  TORCH_INTERNAL_ASSERT(result.transpose(-2, -1).is_contiguous());
  TORCH_INTERNAL_ASSERT(result.sizes().equals(input.sizes()));

  // cholesky_inverse_stub (apply_cholesky_inverse) performs calculations
  // in-place and result must be a copy of input
  result.copy_(input);

  // infos must be contiguous
  TORCH_INTERNAL_ASSERT(infos.is_contiguous());
  infos.fill_(0);

  result = cholesky_inverse_stub(result.device().type(), result, infos, upper);
  return result;
}

Tensor& cholesky_inverse_out(const Tensor& input, bool upper, Tensor& result) {
  squareCheckInputs(input);
  checkSameDevice("cholesky_inverse", result, input);
  checkLinalgCompatibleDtype("cholesky_inverse", result, input);

  // MAGMA requires 'infos' to reside in CPU memory, therefore we create 'infos'
  // only on CPU for now.
  auto infos = at::zeros(
      {std::max<int64_t>(1, batchCount(input))},
      input.options().dtype(kInt).device(kCPU));

  bool result_input_same_type = (result.scalar_type() == input.scalar_type());
  bool result_equal_expected_shape = result.sizes().equals(input.sizes());
  bool is_batched_column_major = false;
  if (result.dim() >= 2) {
    is_batched_column_major = result.transpose(-2, -1).is_contiguous();
  }

  // if result is not empty and not in batched column major format
  bool copy_needed = (result.numel() != 0 && !is_batched_column_major);
  copy_needed |= !result_input_same_type; // or result does not have the same
                                          // dtype as input
  copy_needed |=
      (result.numel() != 0 &&
       !result_equal_expected_shape); // or result does not have the expected
                                      // shape
  // we have to allocate a temporary tensor
  if (copy_needed) {
    Tensor result_tmp = at::empty({0}, input.options());
    result_tmp = cholesky_inverse_out_info(result_tmp, infos, input, upper);
    at::native::resize_output(result, result_tmp.sizes());
    result.copy_(result_tmp);
  } else {
    // use result's memory directly
    result = cholesky_inverse_out_info(result, infos, input, upper);
  }

  // Now check LAPACK/MAGMA error codes
  if (result.dim() > 2) {
    batchCheckErrors(infos, "cholesky_inverse");
  } else {
    singleCheckErrors(infos.item().toInt(), "cholesky_inverse");
  }
  return result;
}

Tensor cholesky_inverse(const Tensor& input, bool upper) {
  Tensor result = at::empty({0}, input.options());
  result = at::cholesky_inverse_out(result, input, upper);
  return result;
}

// ~~~~~~~~~~~~~~~~~~~~~~~~~~~~~~~~~~~~ lu
// ~~~~~~~~~~~~~~~~~~~~~~~~~~~~~~~~~~~~~~~

DEFINE_DISPATCH(lu_stub);

std::tuple<Tensor, Tensor, Tensor> _lu_with_info(
    const Tensor& self,
    bool compute_pivots,
    bool check_errors) {
  TORCH_CHECK(
      self.dim() >= 2,
      "expected tensor with 2 or more dimensions, got size: ",
      self.sizes(),
      " instead");
  auto m = self.size(-2);
  auto n = self.size(-1);
  auto req_size = self.sizes().vec();
  req_size.pop_back();
  req_size.back() = std::min(m, n);
  auto pivots_tensor = at::empty(req_size, self.options().dtype(kInt));
  req_size.pop_back();
  auto infos_tensor = at::zeros(req_size, self.options().dtype(kInt));

  // lu_stub (apply_lu) requires batched column major (Fortran-contiguous)
  // tensors 'lu' tensor is modified in-place and must be a copy of 'self'
  Tensor lu = cloneBatchedColumnMajor(self);
  lu_stub(
      self.device().type(), lu, pivots_tensor, infos_tensor, compute_pivots);

  if (check_errors) {
    if (self.dim() > 2) {
      batchCheckErrors(infos_tensor, "lu", /*allow_singular=*/true);
    } else {
      singleCheckErrors(
          infos_tensor.item<int64_t>(), "lu", /*allow_singular=*/true);
    }
  }
  return std::make_tuple(lu, pivots_tensor, infos_tensor);
}

// ~~~~~~~~~~~~~~~~~~~~~~~~~~~~~~ triangular_solve
// ~~~~~~~~~~~~~~~~~~~~~~~~~~~~~~~

// NOLINTNEXTLINE(cppcoreguidelines-avoid-non-const-global-variables)
DEFINE_DISPATCH(triangular_solve_stub);

/*
Solves the matrix equation 'input' @ 'result' = 'other' for the 'result'.
The result of the computation is saved in-place in 'result' tensor,
'clone_input' will be a copy of 'input',
'infos' is used to store information for possible checks for error,
'upper' controls the portion of input matrix to consider in computations,
'transpose' if true then 'input.transpose(-2, -1)' @ 'result' = 'other' is
solved, 'unitriangular' if true then the diagonal elements of 'input' are
assumed to be 1 and the actual diagonal values are not used.
*/
static std::tuple<Tensor&, Tensor&> triangular_solve_out_info(
    Tensor& result,
    Tensor& clone_input,
    Tensor& infos,
    const Tensor& input,
    const Tensor& other,
    bool upper,
    bool transpose,
    bool unitriangular) {
  // These internal asserts make explicit the assumptions in the implementation
  // Error check with the actual error messages are done on the higher level of
  // the hierarchy of calls
  TORCH_INTERNAL_ASSERT(input.dim() >= 2);
  TORCH_INTERNAL_ASSERT(input.size(-2) == input.size(-1));

  TORCH_INTERNAL_ASSERT(input.device() == other.device());
  TORCH_INTERNAL_ASSERT(input.device() == result.device());
  TORCH_INTERNAL_ASSERT(input.device() == clone_input.device());
  TORCH_INTERNAL_ASSERT(input.device() == infos.device());

  TORCH_INTERNAL_ASSERT(input.scalar_type() == other.scalar_type());
  TORCH_INTERNAL_ASSERT(input.scalar_type() == result.scalar_type());
  TORCH_INTERNAL_ASSERT(input.scalar_type() == clone_input.scalar_type());

  TORCH_INTERNAL_ASSERT(infos.scalar_type() == at::kInt);
  TORCH_INTERNAL_ASSERT(
      infos.numel() == std::max<int64_t>(1, batchCount(input)));
  TORCH_INTERNAL_ASSERT(infos.is_contiguous());

  // if 'result' has no elements we can modify it
  if (result.numel() == 0) {
    result.resize_(other.transpose(-2, -1).sizes(), MemoryFormat::Contiguous);
    result.transpose_(
        -2, -1); // make 'result' to have Fortran contiguous memory layout
  }

  // if 'clone_input' has no elements we can modify it
  if (clone_input.numel() == 0) {
    clone_input.resize_(
        input.transpose(-2, -1).sizes(), MemoryFormat::Contiguous);
    clone_input.transpose_(
        -2, -1); // make 'clone_input' to have Fortran contiguous memory layout
  }

  // 'result' and 'clone_input' must be in batched column major order (Fortran
  // contiguous)
  TORCH_INTERNAL_ASSERT(result.transpose(-2, -1).is_contiguous());
  TORCH_INTERNAL_ASSERT(clone_input.transpose(-2, -1).is_contiguous());

  // triangular_solve_stub performs calculations in-place
  // 'result' must be a copy of 'other'
  // 'clone_input' must be a copy of 'input'
  TORCH_INTERNAL_ASSERT(result.sizes().equals(other.sizes()));
  TORCH_INTERNAL_ASSERT(clone_input.sizes().equals(input.sizes()));
  result.copy_(other);
  clone_input.copy_(input);

  triangular_solve_stub(
      input.device().type(),
      clone_input,
      result,
      infos,
      upper,
      transpose,
      /*conjugate_transpose=*/false,
      unitriangular);

  return std::tuple<Tensor&, Tensor&>(result, clone_input);
}

// Supports arbitrary batch dimensions for self and A
std::tuple<Tensor, Tensor> triangular_solve(
    const Tensor& self,
    const Tensor& A,
    bool upper,
    bool transpose,
    bool unitriangular) {
  TORCH_CHECK(
      self.dim() >= 2,
      "torch.triangular_solve: Expected b to have at least 2 dimensions, but it has ",
      self.dim(),
      " dimensions instead");
  TORCH_CHECK(
      A.dim() >= 2,
      "torch.triangular_solve: Expected A to have at least 2 dimensions, but it has ",
      A.dim(),
      " dimensions instead");

  Tensor self_broadcasted, A_broadcasted;
  std::tie(self_broadcasted, A_broadcasted) =
      _linalg_broadcast_batch_dims(self, A, "triangular_solve");

  Tensor result = at::empty({0}, self.options());
  Tensor clone_A = at::empty({0}, self.options());
  Tensor infos = at::zeros(
      {std::max<int64_t>(1, batchCount(self_broadcasted))},
      self.options().dtype(kInt));

  triangular_solve_out_info(
      result,
      clone_A,
      infos,
      A_broadcasted,
      self_broadcasted,
      upper,
      transpose,
      unitriangular);

  if (self_broadcasted.dim() > 2) {
    batchCheckErrors(infos, "triangular_solve");
  } else {
    singleCheckErrors(infos.item().toInt(), "triangular_solve");
  }

  return std::tuple<Tensor, Tensor>(result, clone_A);
}

std::tuple<Tensor&, Tensor&> triangular_solve_out(
    const Tensor& self,
    const Tensor& A,
    bool upper,
    bool transpose,
    bool unitriangular,
    Tensor& result,
    Tensor& clone_A) {
  checkSameDevice("triangular_solve", result, self);
  checkLinalgCompatibleDtype("triangular_solve", result, self);
  checkSameDevice("triangular_solve", clone_A, self, "clone_A");
  checkLinalgCompatibleDtype("triangular_solve", clone_A, self, "clone_A");
  Tensor result_tmp, clone_A_tmp;
  std::tie(result_tmp, clone_A_tmp) =
      at::native::triangular_solve(self, A, upper, transpose, unitriangular);
  at::native::resize_output(result, result_tmp.sizes());
  at::native::resize_output(clone_A, clone_A_tmp.sizes());
  result.copy_(result_tmp);
  clone_A.copy_(clone_A_tmp);
  return std::tuple<Tensor&, Tensor&>(result, clone_A);
}

// ~~~~~~~~~~~~~~~~~~~~~~~~~~~~~~~~~~~~ qr
// ~~~~~~~~~~~~~~~~~~~~~~~~~~~~~~~~~~~~~~~

// NOLINTNEXTLINE(cppcoreguidelines-avoid-non-const-global-variables)
DEFINE_DISPATCH(geqrf_stub);

static void geqrf_out_helper(
    const Tensor& input,
    const Tensor& QR,
    const Tensor& tau) {
  TORCH_INTERNAL_ASSERT(input.dim() >= 2);

  TORCH_INTERNAL_ASSERT(input.scalar_type() == QR.scalar_type());
  TORCH_INTERNAL_ASSERT(input.device() == QR.device());

  TORCH_INTERNAL_ASSERT(input.scalar_type() == tau.scalar_type());
  TORCH_INTERNAL_ASSERT(input.device() == tau.device());

  // if 'QR' has no elements we can modify it
  if (QR.numel() == 0) {
    QR.resize_as_(input.transpose(-2, -1), MemoryFormat::Contiguous);
    QR.transpose_(-2, -1); // make Fortran-contiguous
  }

  auto expected_batch_tau_shape =
      IntArrayRef(input.sizes().data(), input.dim() - 2)
          .vec(); // input.shape[:-2]
  expected_batch_tau_shape.push_back(std::min(input.size(-2), input.size(-1)));
  if (tau.numel() == 0) {
    tau.resize_(expected_batch_tau_shape);
  }

  // QR tensor must be in batched column major order (Fortran contiguous)
  TORCH_INTERNAL_ASSERT(QR.transpose(-2, -1).is_contiguous());
  TORCH_INTERNAL_ASSERT(QR.sizes().equals(input.sizes()));

  // tau tensor must be contiguous
  TORCH_INTERNAL_ASSERT(tau.is_contiguous());
  TORCH_INTERNAL_ASSERT(tau.sizes().equals(expected_batch_tau_shape));

  // geqrf_stub (apply_geqrf) performs calculations in-place and 'QR' must be a
  // copy of input
  QR.copy_(input);
  geqrf_stub(input.device().type(), QR, tau);
}

std::tuple<Tensor&, Tensor&> geqrf_out(
    const Tensor& input,
    Tensor& QR,
    Tensor& tau) {
  TORCH_CHECK(
      input.dim() >= 2, "torch.geqrf: input must have at least 2 dimensions.");

  checkSameDevice(
      "torch.geqrf",
      QR,
      input,
      "a"); // 'a' is used in documentation and native_functions.yml
  checkSameDevice("torch.geqrf", tau, input, "tau");
  checkLinalgCompatibleDtype("torch.geqrf", QR, input, "a");
  checkLinalgCompatibleDtype("torch.geqrf", tau, input, "tau");

  bool QR_input_same_type = (QR.scalar_type() == input.scalar_type());
  bool tau_input_same_type = (tau.scalar_type() == input.scalar_type());
  bool QR_equal_expected_shape = QR.sizes().equals(input.sizes());

  auto expected_batch_tau_shape =
      IntArrayRef(input.sizes().data(), input.dim() - 2)
          .vec(); // input.shape[:-2]
  expected_batch_tau_shape.push_back(std::min(input.size(-2), input.size(-1)));
  bool tau_equal_expected_shape = tau.sizes().equals(expected_batch_tau_shape);

  bool is_batched_column_major = false;
  if (QR.dim() >= 2) {
    is_batched_column_major = QR.transpose(-2, -1).is_contiguous();
  }

  // if 'QR' is not empty and not in batched column major format
  bool copy_needed = (QR.numel() != 0 && !is_batched_column_major);
  copy_needed |=
      (QR.numel() != 0 &&
       !QR_equal_expected_shape); // or 'QR' does not have the expected shape
  copy_needed |=
      !QR_input_same_type; // or 'QR' does not have the same dtype as input
  // we have to allocate a temporary tensor

  copy_needed |= (tau.numel() != 0 && !tau.is_contiguous());
  copy_needed |=
      (tau.numel() != 0 &&
       !tau_equal_expected_shape); // or 'tau' does not have the expected shape
  copy_needed |=
      !tau_input_same_type; // or 'tau' does not have the same dtype as input

  if (copy_needed) {
    Tensor QR_tmp = at::empty({0}, input.options());
    Tensor tau_tmp = at::empty({0}, input.options());

    geqrf_out_helper(input, QR_tmp, tau_tmp);

    at::native::resize_output(QR, QR_tmp.sizes());
    QR.copy_(QR_tmp);
    at::native::resize_output(tau, tau_tmp.sizes());
    tau.copy_(tau_tmp);
  } else {
    // use "out" tensors' storage directly
    geqrf_out_helper(input, QR, tau);
  }

  return std::tuple<Tensor&, Tensor&>(QR, tau);
}

std::tuple<Tensor, Tensor> geqrf(const Tensor& input) {
  Tensor QR = at::empty({0}, input.options());
  Tensor tau = at::empty({0}, input.options());
  std::tie(QR, tau) = at::geqrf_outf(input, QR, tau);
  return std::make_tuple(QR, tau);
}

/*
  Computes the QR decomposition using GEQRF and ORGQR operations.
  This is an in-place function and Q, R tensors must have correct shape and be
  Fortran contiguous.

  Args:
  * `input` - [in] Input tensor for QR decomposition
  * `Q` - [out] Tensor containing the Q matrices of QR decomposition
  * `R` - [out] Tensor containing the R matrices of QR decomposition
  * `compute_q` - controls whether the Q tensor is computed
  * `reduced_mode` - controls the size of Q and R tensors

  For further details, please see the LAPACK documentation for GEQRF and ORGQR.
*/
<<<<<<< HEAD
void linalg_qr_out_helper(
    const Tensor& input,
    const Tensor& Q,
    const Tensor& R,
    bool compute_q,
    bool reduced_mode) {
=======
void linalg_qr_out_helper(const Tensor& input, const Tensor& Q, const Tensor& R, bool compute_q, bool reduced_mode) {

>>>>>>> b8c57f0b
  TORCH_INTERNAL_ASSERT(input.dim() >= 2);

  TORCH_INTERNAL_ASSERT(input.scalar_type() == Q.scalar_type());
  TORCH_INTERNAL_ASSERT(input.device() == Q.device());

  TORCH_INTERNAL_ASSERT(input.scalar_type() == R.scalar_type());
  TORCH_INTERNAL_ASSERT(input.device() == R.device());

  auto m = input.size(-2);
  auto n = input.size(-1);
  auto mn = std::min(m, n);

  // Q must have the expected shape: reduced_mode ? (..., m, min(m, n)) : (...,
  // m, m)
  if (compute_q) {
    auto expected_Q_shape = input.sizes().vec();
    expected_Q_shape.back() = reduced_mode ? mn : m;
    TORCH_INTERNAL_ASSERT(Q.sizes().equals(expected_Q_shape));

    // Q tensor must be in batched column major order (Fortran contiguous)
    TORCH_INTERNAL_ASSERT(Q.transpose(-2, -1).is_contiguous());
  }

  // R must have the expected shape: (reduced_mode || !compute_q) ? (...,
  // min(m,n), n) : (..., m, n)
  auto expected_R_shape = input.sizes().vec();
  expected_R_shape.end()[-2] = (reduced_mode || !compute_q) ? mn : m;
  TORCH_INTERNAL_ASSERT(R.sizes().equals(expected_R_shape));

  // R tensor must be in batched column major order (Fortran contiguous)
  TORCH_INTERNAL_ASSERT(R.transpose(-2, -1).is_contiguous());

  auto tau_shape = input.sizes().vec();
  tau_shape.pop_back();
  tau_shape.back() = mn;
  Tensor tau = at::empty(tau_shape, input.options());

  // geqrf requires m x n workspace input that is modified in-place
  // if m > n and reduced==true we use Q tensor for storing the result of geqrf
  // operation otherwise R tensor is used
  Tensor QR;
  if (m <= n) {
    QR = R;
  } else { // m > n
    if (compute_q) {
      QR = reduced_mode ? Q : R;
    } else {
      // if m > n and compute_q==false we need to allocate an additional
      // temporary tensor
      QR = at::empty(input.transpose(-2, -1).sizes(), input.options());
      QR.transpose_(-2, -1);
    }
  }

  // geqrf_stub (apply_geqrf) performs calculations in-place and 'QR' must be a
  // copy of input
  QR.copy_(input);
  geqrf_stub(input.device().type(), QR, tau);

  // this is for mode='r'
  if (!compute_q) {
    // if m > n we used a temporary tensor to store the result of geqrf
    if (m > n) {
      R.copy_(QR.slice(-2, 0, mn));
    }
    R.triu_();
    return;
  }

  // if Q tensor was used for geqrf copy the result for R from QR
  if (m > n && reduced_mode) {
    R.copy_(Q.slice(-2, 0, n));
  } else {
    Q.slice(-1, 0, n).copy_(R.slice(-1, 0, m));
  }
  R.triu_();

  // Next perform ORGQR for Q using the result from GEQRF
  orgqr_stub(input.device().type(), const_cast<Tensor&>(Q), tau);
}

std::tuple<Tensor, Tensor> _linalg_qr_helper_default(
    const Tensor& input,
    std::string mode) {
  bool compute_q, reduced_mode;
  std::tie(compute_q, reduced_mode) = _parse_qr_mode(mode);
  auto m = input.size(-2);
  auto n = input.size(-1);
  auto mn = std::min(m, n);

  // Allocate Q, R tensors with correct shape and memory layout
  Tensor Q;
  if (compute_q) {
    auto Qt_shape = input.sizes().vec();
    Qt_shape.end()[-2] = reduced_mode ? mn : m;
    Qt_shape.end()[-1] = m;
    Q = at::empty(Qt_shape, input.options());
    Q.transpose_(-2, -1); // make 'Q' with Fortran contiguous memory layout
  } else {
    Q = at::empty({0}, input.options());
  }

  auto Rt_shape = input.sizes().vec();
  Rt_shape.end()[-2] = n;
  Rt_shape.end()[-1] = (reduced_mode || !compute_q) ? mn : m;
  Tensor R = at::empty(Rt_shape, input.options());
  R.transpose_(-2, -1); // make 'R' with Fortran contiguous memory layout

  // Now fill Q, R tensors with the result
  linalg_qr_out_helper(input, Q, R, compute_q, reduced_mode);

  return std::make_tuple(Q, R);
}

std::tuple<Tensor, Tensor> linalg_qr(const Tensor& self, std::string mode) {
  TORCH_CHECK(
      self.dim() >= 2,
      "qr input should have at least 2 dimensions, but has ",
      self.dim(),
      " dimensions instead");
  return at::_linalg_qr_helper(self, mode);
}

std::tuple<Tensor&, Tensor&> linalg_qr_out(
    const Tensor& self,
    std::string mode,
    Tensor& Q,
    Tensor& R) {
  TORCH_CHECK(
      self.dim() >= 2,
      "torch.linalg.qr: input should have at least 2 dimensions, but has ",
      self.dim(),
      " dimensions instead");
  checkSameDevice("torch.linalg.qr", Q, self, "Q");
  checkSameDevice("torch.linalg.qr", R, self, "R");
  checkLinalgCompatibleDtype("torch.linalg.qr", Q, self, "Q");
  checkLinalgCompatibleDtype("torch.linalg.qr", R, self, "R");
  Tensor Q_tmp, R_tmp;
  std::tie(Q_tmp, R_tmp) = at::_linalg_qr_helper(self, mode);
  at::native::resize_output(Q, Q_tmp.sizes());
  Q.copy_(Q_tmp);
  at::native::resize_output(R, R_tmp.sizes());
  R.copy_(R_tmp);
  return std::tuple<Tensor&, Tensor&>(Q, R);
}

<<<<<<< HEAD
std::tuple<Tensor, Tensor> qr(const Tensor& self, bool some) {
=======
std::tuple<Tensor,Tensor> qr(const Tensor& self, bool some) {
  TORCH_WARN_ONCE(
    "torch.qr is deprecated in favor of torch.linalg.qr and will be removed in a future PyTorch release.\n",
    "The boolean parameter 'some' has been replaced with a string parameter 'mode'.\n",
    "Q, R = torch.qr(A, some)\n",
    "should be replaced with\n",
    "Q, R = torch.linalg.qr(A, 'reduced' if some else 'complete')"
  );
>>>>>>> b8c57f0b
  std::string mode = some ? "reduced" : "complete";
  return at::linalg_qr(self, mode);
}

<<<<<<< HEAD
std::tuple<Tensor&, Tensor&> qr_out(
    const Tensor& self,
    bool some,
    Tensor& Q,
    Tensor& R) {
=======
std::tuple<Tensor&,Tensor&> qr_out(const Tensor& self, bool some, Tensor& Q, Tensor& R) {
  TORCH_WARN_ONCE(
    "torch.qr is deprecated in favor of torch.linalg.qr and will be removed in a future PyTorch release.\n",
    "The boolean parameter 'some' has been replaced with a string parameter 'mode'.\n",
    "Q, R = torch.qr(A, some)\n",
    "should be replaced with\n",
    "Q, R = torch.linalg.qr(A, 'reduced' if some else 'complete')"
  );
>>>>>>> b8c57f0b
  std::string mode = some ? "reduced" : "complete";
  return at::linalg_qr_out(Q, R, self, mode);
}

// ~~~~~~~~~~~~~~~~~~~~~~~~~~~~~~~~~~ orgqr
// ~~~~~~~~~~~~~~~~~~~~~~~~~~~~~~~~~~~~~~

// NOLINTNEXTLINE(cppcoreguidelines-avoid-non-const-global-variables)
DEFINE_DISPATCH(orgqr_stub);

/*
  The householder_product (orgqr) function allows reconstruction of an
  orthogonal (or unitary) matrix Q, from a sequence of elementary reflectors,
  such as is produced by the geqrf function.

  Args:
  * `input` - Tensor with the directions of the elementary reflectors below the
  diagonal.
  * `tau` - Tensor containing the magnitudes of the elementary reflectors.
  * `result` - result Tensor, which will contain the orthogonal (or unitary)
  matrix Q.

  For further details, please see the LAPACK/MAGMA documentation.
*/
Tensor& householder_product_out_helper(
    const Tensor& input,
    const Tensor& tau,
    Tensor& result) {
  TORCH_INTERNAL_ASSERT(input.dim() >= 2);
  TORCH_INTERNAL_ASSERT(input.size(-2) >= input.size(-1));
  TORCH_INTERNAL_ASSERT(input.size(-1) >= tau.size(-1));

  TORCH_INTERNAL_ASSERT(input.scalar_type() == tau.scalar_type());
  TORCH_INTERNAL_ASSERT(input.device() == tau.device());

  TORCH_INTERNAL_ASSERT(result.scalar_type() == input.scalar_type());
  TORCH_INTERNAL_ASSERT(result.device() == input.device());

  // if result has no elements we can modify it
  if (result.numel() == 0) {
    at::native::resize_as_(
        result, input.transpose(-2, -1), MemoryFormat::Contiguous);
    result.transpose_(-2, -1);
  }

  // result tensor must be in batched column major order (Fortran contiguous)
  TORCH_INTERNAL_ASSERT(result.transpose(-2, -1).is_contiguous());
  TORCH_INTERNAL_ASSERT(result.sizes().equals(input.sizes()));

  // tau tensor must be contiguous
  Tensor tau_ = tau;
  if (!tau.is_contiguous()) {
    tau_ = at::empty(tau.sizes(), tau.options(), MemoryFormat::Contiguous);
    tau_.copy_(tau);
  }

  // orgqr_stub (apply_orgqr) performs calculations in-place and result must be
  // a copy of input
  result.copy_(input);

  result = orgqr_stub(result.device().type(), result, tau_);
  return result;
}

Tensor& linalg_householder_product_out(
    const Tensor& input,
    const Tensor& tau,
    Tensor& result) {
  TORCH_CHECK(
      input.dim() >= 2,
      "torch.linalg.householder_product: input must have at least 2 dimensions.");
  TORCH_CHECK(
      input.size(-2) >= input.size(-1),
      "torch.linalg.householder_product: input.shape[-2] must be greater than or equal to input.shape[-1]");
  TORCH_CHECK(
      input.size(-1) >= tau.size(-1),
      "torch.linalg.householder_product: input.shape[-1] must be greater than or equal to tau.shape[-1]");

  TORCH_CHECK(
      input.dim() - tau.dim() == 1,
      "torch.linalg.householder_product: Expected tau to have one dimension less than input, but got tau.ndim equal to ",
      tau.dim(),
      " and input.ndim is equal to ",
      input.dim());
  if (input.dim() > 2) {
    auto expected_batch_tau_shape =
        IntArrayRef(input.sizes().data(), input.dim() - 2); // input.shape[:-2]
    auto actual_batch_tau_shape =
        IntArrayRef(tau.sizes().data(), tau.dim() - 1); // tau.shape[:-1]
    TORCH_CHECK(
        actual_batch_tau_shape.equals(expected_batch_tau_shape),
        "torch.linalg.householder_product: Expected batch dimensions of tau to be equal to input.shape[:-2], but got ",
        actual_batch_tau_shape);
  }

  TORCH_CHECK(
      tau.scalar_type() == input.scalar_type(),
      "torch.linalg.householder_product: tau dtype ",
      tau.scalar_type(),
      " does not match input dtype ",
      input.scalar_type());
  TORCH_CHECK(
      input.device() == tau.device(),
      "torch.linalg.householder_product: Expected input and tau to be on the same device, but found input on ",
      input.device(),
      " and tau on ",
      tau.device(),
      " instead.");

  checkSameDevice("torch.linalg.householder_product", result, input);
  checkLinalgCompatibleDtype("torch.linalg.householder_product", result, input);

  // TODO: uncomment the following when passing incorrectly sized 'result' is
  // not allowed if (result.numel() != 0) {
  //   // Resize messes up the strides, so let's not use
  //   at::native::resize_output
  //   TORCH_CHECK(result.sizes().equals(input.sizes()),
  //   "result shape ", result.sizes(), " does not match input shape ",
  //   input.sizes());
  // }

  bool result_input_same_type = (result.scalar_type() == input.scalar_type());
  bool result_equal_expected_shape = result.sizes().equals(input.sizes());
  bool is_batched_column_major = false;
  if (result.dim() >= 2) {
    is_batched_column_major = result.transpose(-2, -1).is_contiguous();
  }

  // if result is not empty and not in batched column major format
  bool copy_needed = (result.numel() != 0 && !is_batched_column_major);
  copy_needed |= !result_input_same_type; // or result does not have the same
                                          // dtype as input
  copy_needed |=
      (result.numel() != 0 &&
       !result_equal_expected_shape); // or result does not have the expected
                                      // shape
  // we have to allocate a temporary tensor
  if (copy_needed) {
    Tensor result_tmp = at::empty({0}, input.options());
    result_tmp = householder_product_out_helper(input, tau, result_tmp);
    at::native::resize_output(result, result_tmp.sizes());
    result.copy_(result_tmp);
  } else {
    // use result's storage directly
    result = householder_product_out_helper(input, tau, result);
  }

  return result;
}

Tensor linalg_householder_product(const Tensor& input, const Tensor& tau) {
  Tensor result = at::empty({0}, input.options());
  result = at::linalg_householder_product_outf(input, tau, result);
  return result;
}

// torch.orgqr is an alias of torch.linalg.householder_product
// torch.linalg.householder_product is the preferred new function
Tensor& orgqr_out(const Tensor& input, const Tensor& tau, Tensor& result) {
  return at::linalg_householder_product_outf(input, tau, result);
}

Tensor orgqr(const Tensor& input, const Tensor& tau) {
  return at::linalg_householder_product(input, tau);
}

// NOLINTNEXTLINE(cppcoreguidelines-avoid-non-const-global-variables)
DEFINE_DISPATCH(ormqr_stub);

void ormqr_out_helper(
    const Tensor& input,
    const Tensor& tau,
    const Tensor& other,
    const Tensor& result,
    bool left,
    bool transpose) {
  TORCH_INTERNAL_ASSERT_DEBUG_ONLY(input.dim() >= 2);
  TORCH_INTERNAL_ASSERT_DEBUG_ONLY(other.dim() >= 2);

  TORCH_INTERNAL_ASSERT_DEBUG_ONLY(other.size(left ? -2 : -1) >= tau.size(-1));
  TORCH_INTERNAL_ASSERT_DEBUG_ONLY(
      other.size(left ? -2 : -1) == input.size(-2));

  TORCH_INTERNAL_ASSERT_DEBUG_ONLY(input.scalar_type() == tau.scalar_type());
  TORCH_INTERNAL_ASSERT_DEBUG_ONLY(input.device() == tau.device());

  TORCH_INTERNAL_ASSERT_DEBUG_ONLY(input.scalar_type() == other.scalar_type());
  TORCH_INTERNAL_ASSERT_DEBUG_ONLY(input.device() == other.device());

  TORCH_INTERNAL_ASSERT_DEBUG_ONLY(result.scalar_type() == input.scalar_type());
  TORCH_INTERNAL_ASSERT_DEBUG_ONLY(result.device() == input.device());

  // if 'result' has no elements we can modify it
  if (result.numel() == 0) {
    at::native::resize_as_(
        result, other.transpose(-2, -1), MemoryFormat::Contiguous);
    result.transpose_(-2, -1);
  }

  // 'result' tensor must be in batched column major order (Fortran contiguous)
  TORCH_INTERNAL_ASSERT_DEBUG_ONLY(result.transpose(-2, -1).is_contiguous());
  TORCH_INTERNAL_ASSERT_DEBUG_ONLY(result.sizes().equals(other.sizes()));

  // 'tau' tensor must be contiguous
  Tensor tau_ = tau;
  if (!tau.is_contiguous()) {
    tau_ = at::empty(tau.sizes(), tau.options(), MemoryFormat::Contiguous);
    tau_.copy_(tau);
  }

  // 'input' tensor must be Fortran contiguous
  Tensor input_ = input;
  if (!input.transpose(-2, -1).is_contiguous()) {
    input_ = at::empty(
        input.transpose(-2, -1).sizes(),
        input.options(),
        MemoryFormat::Contiguous);
    input_.transpose_(-2, -1);
    input_.copy_(input);
  }

  // ormqr_stub (apply_ormqr) performs calculations in-place and 'result' must
  // be a copy of 'other'
  result.copy_(other);

  ormqr_stub(result.device().type(), input_, tau_, result, left, transpose);
}

Tensor& ormqr_out(
    const Tensor& input,
    const Tensor& tau,
    const Tensor& other,
    bool left,
    bool transpose,
    Tensor& result) {
  TORCH_CHECK(
      input.dim() >= 2, "torch.ormqr: input must have at least 2 dimensions.");
  TORCH_CHECK(
      other.dim() >= 2, "torch.ormqr: other must have at least 2 dimensions.");

  int64_t left_size_condition = left ? -2 : -1;
  TORCH_CHECK(
      other.size(left_size_condition) >= tau.size(-1),
      "torch.ormqr: other.shape[",
      left_size_condition,
      "] must be greater than or equal to tau.shape[-1]");

  TORCH_CHECK(
      other.size(left_size_condition) == input.size(-2),
      "torch.ormqr: other.shape[",
      left_size_condition,
      "] must be equal to input.shape[-2]");

  TORCH_CHECK(
      input.dim() - tau.dim() == 1,
      "torch.ormqr: ",
      "Expected tau to have one dimension less than input, but got tau.ndim equal to ",
      tau.dim(),
      " and input.ndim is equal to ",
      input.dim());
  TORCH_CHECK(
      input.dim() == other.dim(),
      "torch.ormqr: ",
      "Expected other to have the same number of dimensions as input, but got other.ndim equal to ",
      other.dim(),
      " and input.ndim is equal to ",
      input.dim());

  if (input.dim() > 2) {
    auto expected_batch_shape =
        IntArrayRef(input.sizes().data(), input.dim() - 2); // input.shape[:-2]
    auto actual_batch_tau_shape =
        IntArrayRef(tau.sizes().data(), tau.dim() - 1); // tau.shape[:-1]
    TORCH_CHECK(
        actual_batch_tau_shape.equals(expected_batch_shape),
        "torch.ormqr: Expected batch dimensions of tau to be equal to input.shape[:-2], but got ",
        actual_batch_tau_shape);

    auto actual_batch_other_shape =
        IntArrayRef(other.sizes().data(), other.dim() - 2); // other.shape[:-2]
    TORCH_CHECK(
        actual_batch_other_shape.equals(expected_batch_shape),
        "torch.ormqr: Expected batch dimensions of other to be equal to input.shape[:-2], but got ",
        actual_batch_other_shape);
  }

  TORCH_CHECK(
      tau.scalar_type() == input.scalar_type(),
      "torch.ormqr: Expected input and tau to have the same dtype, but input has dtype",
      input.scalar_type(),
      " and tau has dtype ",
      tau.scalar_type());
  TORCH_CHECK(
      other.scalar_type() == input.scalar_type(),
      "torch.ormqr: Expected input and other to have the same dtype, but input has dtype",
      input.scalar_type(),
      " and other has dtype ",
      other.scalar_type());
  TORCH_CHECK(
      result.scalar_type() == input.scalar_type(),
      "torch.ormqr: Expected input and result to have the same dtype, but input has dtype",
      input.scalar_type(),
      " and result has dtype ",
      result.scalar_type());

  checkSameDevice("torch.ormqr", tau, input, "tau");
  checkSameDevice("torch.ormqr", other, input, "other");
  checkSameDevice("torch.ormqr", result, input);

  bool result_equal_expected_shape = result.sizes().equals(other.sizes());
  bool is_batched_column_major = false;
  if (result.dim() >= 2) {
    is_batched_column_major = result.transpose(-2, -1).is_contiguous();
  }

  // if result is not empty and not in batched column major format
  bool copy_needed = (result.numel() != 0 && !is_batched_column_major);
  copy_needed |=
      (result.numel() != 0 &&
       !result_equal_expected_shape); // or result does not have the expected
                                      // shape
  // we have to allocate a temporary tensor
  if (copy_needed) {
    Tensor result_tmp = at::empty({0}, input.options());
    ormqr_out_helper(input, tau, other, result_tmp, left, transpose);
    at::native::resize_output(result, result_tmp.sizes());
    result.copy_(result_tmp);
  } else {
    // use result's storage directly
    ormqr_out_helper(input, tau, other, result, left, transpose);
  }

  return result;
}

Tensor ormqr(
    const Tensor& input,
    const Tensor& tau,
    const Tensor& other,
    bool left,
    bool transpose) {
  Tensor result = at::empty({0}, input.options());
  result = at::native::ormqr_out(input, tau, other, left, transpose, result);
  return result;
}

// ~~~~~~~~~~~~~~~~~~~~~~~~~~~~~~~~~~ linalg_eigh
// ~~~~~~~~~~~~~~~~~~~~~~~~~~~~~~~~

// NOLINTNEXTLINE(cppcoreguidelines-avoid-non-const-global-variables)
DEFINE_DISPATCH(linalg_eigh_stub);

/*
  Computes eigenvalues and eigenvectors of the tensor 'input'.

  Args:
  * 'input' - input Tensor for eigendecomposition
  * 'values' - Tensor to store computed eigenvalues
  * 'vectors' - Tensor to store computed eigenvectors
  * 'infos' - Tensor to store LAPACK/MAGMA/cuSOLVER error codes
  * 'compute_eigenvectors' - controls whether eigenvectors should be computed
  * 'uplo_str' - controls the portion of input matrix to consider in
  computations, allowed values are "u", "U", "l", "L" "u", "U" - upper
  triangular portion of the input matrix is used in computations; "l", "L" -
  lower.
*/
std::tuple<Tensor&, Tensor&> linalg_eigh_out_info(
    const Tensor& input,
    Tensor& values,
    Tensor& vectors,
    Tensor& infos,
    bool compute_eigenvectors,
    const std::string& uplo_str) {
  // These internal asserts make explicit the assumptions in the implementation
  // Error check with the actual error messages are done on the higher level of
  // the hierarchy of calls
  TORCH_INTERNAL_ASSERT_DEBUG_ONLY(input.dim() >= 2);
  TORCH_INTERNAL_ASSERT_DEBUG_ONLY(input.size(-2) == input.size(-1));

  TORCH_INTERNAL_ASSERT_DEBUG_ONLY(input.device() == vectors.device());
  TORCH_INTERNAL_ASSERT_DEBUG_ONLY(input.device() == values.device());

  // eigenvalues are always real-valued
  // NOLINTNEXTLINE(clang-analyzer-deadcode.DeadStores)
  ScalarType real_dtype = toValueType(input.scalar_type());
  TORCH_INTERNAL_ASSERT_DEBUG_ONLY(values.scalar_type() == real_dtype);
  TORCH_INTERNAL_ASSERT_DEBUG_ONLY(
      input.scalar_type() == vectors.scalar_type());

  TORCH_INTERNAL_ASSERT_DEBUG_ONLY(infos.scalar_type() == at::kInt);
  TORCH_INTERNAL_ASSERT_DEBUG_ONLY(infos.device() == input.device());

  // infos can have the shape equal to input.shape[:-2] or (batchCount(input),
  // ), both would work with the current implementation. infos.shape ==
  // input.shape[:-2] might be useful in the future for easier checking the
  // error code for the specific matrix in batched input when we would have a
  // user-exposed way to get infos tensor. 1-dimensional tensor of shape
  // (batchCount(input), ) is currently used for the internal implementation
  // everywhere.
  TORCH_INTERNAL_ASSERT_DEBUG_ONLY(
      infos.numel() == std::max<int64_t>(1, batchCount(input)));
  TORCH_INTERNAL_ASSERT_DEBUG_ONLY(infos.is_contiguous());

  // if 'vectors' has no elements we can modify it
  if (vectors.numel() == 0) {
    vectors.resize_(input.sizes(), MemoryFormat::Contiguous);
    vectors.transpose_(
        -2, -1); // make 'vectors' to have Fortran contiguous memory layout
  }

  // if 'values' has no elements we can modify it
  auto values_shape =
      IntArrayRef(input.sizes().data(), input.dim() - 1); // input.shape[:-1]
  if (values.numel() == 0) {
    values.resize_(values_shape, MemoryFormat::Contiguous);
  }

  // 'vectors' must be in batched column major order (Fortran contiguous)
  TORCH_INTERNAL_ASSERT_DEBUG_ONLY(vectors.transpose(-2, -1).is_contiguous());
  TORCH_INTERNAL_ASSERT_DEBUG_ONLY(vectors.sizes().equals(input.sizes()));

  // 'values' must be contiguous
  TORCH_INTERNAL_ASSERT_DEBUG_ONLY(values.is_contiguous());
  TORCH_INTERNAL_ASSERT_DEBUG_ONLY(values.sizes().equals(values_shape));

  // linalg_eigh_stub performs calculations in-place and 'vectors' must be a
  // copy of 'input'
  vectors.copy_(input);

  // NOLINTNEXTLINE(cppcoreguidelines-narrowing-conversions,bugprone-narrowing-conversions)
  char uplo = std::toupper(uplo_str[0]);
  bool upper = (uplo == 'U');

  linalg_eigh_stub(
      input.device().type(),
      values,
      vectors,
      infos,
      upper,
      compute_eigenvectors);

  return std::tuple<Tensor&, Tensor&>(values, vectors);
}

std::tuple<Tensor, Tensor> linalg_eigh(const Tensor& input, std::string uplo) {
  squareCheckInputs(input);
  checkUplo(uplo);
  ScalarType real_dtype = toValueType(input.scalar_type());
  Tensor values = at::empty({0}, input.options().dtype(real_dtype));
  Tensor vectors = at::empty({0}, input.options());
  Tensor infos = at::zeros(
      {std::max<int64_t>(1, batchCount(input))}, input.options().dtype(kInt));

  std::tie(values, vectors) =
      linalg_eigh_out_info(input, values, vectors, infos, true, uplo);

  if (input.dim() > 2) {
    batchCheckErrors(infos, "torch.linalg.eigh");
  } else {
    singleCheckErrors(infos.item().toInt(), "torch.linalg.eigh");
  }

  return std::tuple<Tensor, Tensor>(values, vectors);
}

// TODO: it's possible to make the _out variant to be a primal function and
// implement linalg_eigh on top of _out
// TODO: implement _out variant avoiding copy and using already allocated
// storage directly
std::tuple<Tensor&, Tensor&> linalg_eigh_out(
    const Tensor& input,
    std::string uplo,
    Tensor& eigvals,
    Tensor& eigvecs) {
  checkSameDevice("torch.linalg.eigh", eigvecs, input, "eigenvectors");
  checkSameDevice("torch.linalg.eigh", eigvals, input, "eigenvalues");
  checkLinalgCompatibleDtype(
      "torch.linalg.eigh", eigvecs, input, "eigenvectors");

  // eigenvalues are always real-valued here
  ScalarType real_dtype = toValueType(input.scalar_type());
  checkLinalgCompatibleDtype(
      "torch.linalg.eigh", eigvals.scalar_type(), real_dtype, "eigenvalues");

  Tensor eigvals_tmp, eigvecs_tmp;
  std::tie(eigvals_tmp, eigvecs_tmp) = at::linalg_eigh(input, uplo);

  at::native::resize_output(eigvals, eigvals_tmp.sizes());
  eigvals.copy_(eigvals_tmp);
  at::native::resize_output(eigvecs, eigvecs_tmp.sizes());
  eigvecs.copy_(eigvecs_tmp);

  return std::tuple<Tensor&, Tensor&>(eigvals, eigvecs);
}

Tensor linalg_eigvalsh(const Tensor& input, std::string uplo) {
  // if input requires grad we must compute the eigenvectors to make this
  // function differentiable the eigenvectors are not exposed to the user
  if (at::GradMode::is_enabled() && input.requires_grad()) {
    Tensor values;
    std::tie(values, std::ignore) = at::linalg_eigh(input, uplo);
    return values;
  }

  squareCheckInputs(input);
  checkUplo(uplo);
  ScalarType real_dtype = toValueType(input.scalar_type());
  Tensor values = at::empty({0}, input.options().dtype(real_dtype));
  Tensor vectors = at::empty({0}, input.options());
  Tensor infos = at::zeros(
      {std::max<int64_t>(1, batchCount(input))}, input.options().dtype(kInt));

  std::tie(values, vectors) =
      linalg_eigh_out_info(input, values, vectors, infos, false, uplo);

  if (input.dim() > 2) {
    batchCheckErrors(infos, "torch.linalg.eigvalsh");
  } else {
    singleCheckErrors(infos.item().toInt(), "torch.linalg.eigvalsh");
  }

  return values;
}

// TODO: it's possible to make the _out variant to be a primal function and
// implement linalg_eigvalsh on top of _out
// TODO: implement _out variant avoiding copy and using already allocated
// storage directly
Tensor& linalg_eigvalsh_out(
    const Tensor& input,
    std::string uplo,
    Tensor& result) {
  checkSameDevice("torch.linalg.eigvalsh", result, input);
  ScalarType real_dtype = toValueType(input.scalar_type());
  checkLinalgCompatibleDtype(
      "torch.linalg.eigvalsh", result.scalar_type(), real_dtype);

  Tensor result_tmp = at::linalg_eigvalsh(input, uplo);

  at::native::resize_output(result, result_tmp.sizes());
  result.copy_(result_tmp);

  return result;
}

// ~~~~~~~~~~~~~~~~~~~~~~~~~~~~~~~~~~ symeig
// ~~~~~~~~~~~~~~~~~~~~~~~~~~~~~~~~~~~~~

template <typename scalar_t>
static void apply_symeig(
    Tensor& self,
    Tensor& eigvals,
    bool eigenvectors,
    bool upper,
    std::vector<int64_t>& infos) {
#ifndef USE_LAPACK
  AT_ERROR("symeig: LAPACK library not found in compilation");
#else
  using value_t = typename c10::scalar_value_type<scalar_t>::type;
  auto self_data = self.data_ptr<scalar_t>();
  auto eigvals_data = eigvals.data_ptr<value_t>();
  auto self_matrix_stride = matrixStride(self);
  auto eigvals_stride = eigvals.size(-1);
  auto batch_size = batchCount(self);
  auto n = self.size(-1);

  char uplo = upper ? 'U' : 'L';
  char jobz = eigenvectors ? 'V' : 'N';

  // NOLINTNEXTLINE(cppcoreguidelines-init-variables)
  int info;
  // Run once, first to get the optimum work size.
  // Since we deal with batches of matrices with the same dimensions, doing this
  // outside the loop saves (batch_size - 1) workspace queries which would
  // provide the same result and (batch_size - 1) calls to allocate and
  // deallocate workspace using at::empty()
  int lwork = -1;
  scalar_t wkopt;

  Tensor rwork;
  value_t* rwork_data = nullptr;
  if (isComplexType(at::typeMetaToScalarType(self.dtype()))) {
    int64_t lrwork = std::max(int64_t(1), 3 * n - 2);
    ScalarType dtype = toValueType(typeMetaToScalarType(self.dtype()));
    rwork = at::empty({lrwork}, self.options().dtype(dtype));
    rwork_data = rwork.data_ptr<value_t>();
  }

  lapackSymeig<scalar_t, value_t>(
      jobz,
      uplo,
      n,
      self_data,
      n,
      eigvals_data,
      &wkopt,
      lwork,
      rwork_data,
      &info);
  lwork = std::max<int>(1, real_impl<scalar_t, value_t>(wkopt));
  Tensor work = at::empty({lwork}, self.options());

  for (const auto i : c10::irange(batch_size)) {
    scalar_t* self_working_ptr = &self_data[i * self_matrix_stride];
    value_t* eigvals_working_ptr = &eigvals_data[i * eigvals_stride];

    // now compute the eigenvalues and the eigenvectors (optionally)
    lapackSymeig<scalar_t, value_t>(
        jobz,
        uplo,
        n,
        self_working_ptr,
        n,
        eigvals_working_ptr,
        work.data_ptr<scalar_t>(),
        lwork,
        rwork_data,
        &info);
    infos[i] = info;
    if (info != 0) {
      return;
    }
  }
#endif
}

std::tuple<Tensor, Tensor> _symeig_helper_cpu(
    const Tensor& self,
    bool eigenvectors,
    bool upper) {
  std::vector<int64_t> infos(batchCount(self), 0);

  auto self_sizes = self.sizes().vec();
  self_sizes.pop_back();
  ScalarType dtype = toValueType(typeMetaToScalarType(self.dtype()));
  auto eigvals = at::empty(self_sizes, self.options().dtype(dtype));

  if (self.numel() == 0) {
    return std::tuple<Tensor, Tensor>(
        eigvals, at::empty_like(self, LEGACY_CONTIGUOUS_MEMORY_FORMAT));
  }

  auto self_working_copy = cloneBatchedColumnMajor(self);
  AT_DISPATCH_FLOATING_AND_COMPLEX_TYPES(self.scalar_type(), "symeig_cpu", [&] {
    apply_symeig<scalar_t>(
        self_working_copy, eigvals, eigenvectors, upper, infos);
  });

  if (self.dim() > 2) {
    batchCheckErrors(infos, "symeig_cpu");
  } else {
    singleCheckErrors(infos[0], "symeig_cpu");
  }
  if (eigenvectors) {
    return std::tuple<Tensor, Tensor>(eigvals, self_working_copy);
  } else {
    return std::tuple<Tensor, Tensor>(eigvals, at::empty({0}, self.options()));
  }
}

std::tuple<Tensor, Tensor> symeig(
    const Tensor& self,
    bool eigenvectors,
    bool upper) {
  squareCheckInputs(self);
  return at::_symeig_helper(self, eigenvectors, upper);
}

std::tuple<Tensor&, Tensor&> symeig_out(
    const Tensor& self,
    bool eigenvectors,
    bool upper,
    Tensor& vals,
    Tensor& vecs) {
  checkSameDevice("symeig", vals, self, "eigenvalues");
  checkSameDevice("symeig", vecs, self, "eigenvectors");
  checkLinalgCompatibleDtype("symeig", vecs, self, "eigenvectors");
  // eigenvalues are always real-valued here
  ScalarType real_dtype = toValueType(self.scalar_type());
  checkLinalgCompatibleDtype(
      "symeig", vals.scalar_type(), real_dtype, "eigenvalues");

  Tensor vals_tmp, vecs_tmp;
  std::tie(vals_tmp, vecs_tmp) = at::symeig(self, eigenvectors, upper);

  at::native::resize_output(vals, vals_tmp.sizes());
  at::native::resize_output(vecs, vecs_tmp.sizes());
  vals.copy_(vals_tmp);
  vecs.copy_(vecs_tmp);
  return std::tuple<Tensor&, Tensor&>(vals, vecs);
}

// ~~~~~~~~~~~~~~~~~~~~~~~~~~~~~~~~~~~~ linalg_eig
// ~~~~~~~~~~~~~~~~~~~~~~~~~~~~~~~

// This function returns complex-valued eigenvectors that is obtained from
// LAPACK GEEV's real-valued output This function is also used for the MAGMA
// path because intermediate MAGMA's results live on CPU
template <typename scalar_t>
static void linalg_eig_make_complex_eigenvectors_impl(
    Tensor& result,
    const Tensor& complex_values,
    const Tensor& real_vectors) {
  // From GEEV documentation:
  // Complex conjugate pairs of eigenvalues appear consecutively with the
  // eigenvalue having the positive imaginary part first If the j-th eigenvalue
  // is real, then v(j) = VR(:,j), the j-th column of VR. If the j-th and
  // (j+1)-st eigenvalues form a complex conjugate pair, then v(j) = VR(:,j) +
  // i*VR(:,j+1) and v(j+1) = VR(:,j) - i*VR(:,j+1).

  auto batch_size = batchCount(real_vectors);
  auto n = real_vectors.size(-1);
  auto matrix_stride = matrixStride(real_vectors);

  auto result_data = result.data_ptr<c10::complex<scalar_t>>();
  auto real_vectors_data = real_vectors.data_ptr<scalar_t>();
  auto values_data = complex_values.data_ptr<c10::complex<scalar_t>>();

  for (auto b = decltype(batch_size){0}; b < batch_size; b++) {
    scalar_t* vecs = &real_vectors_data[b * matrix_stride];
    c10::complex<scalar_t>* res = &result_data[b * matrix_stride];
    c10::complex<scalar_t>* vals = &values_data[b * n];
    for (auto j = decltype(n){0}; j < n; j++) {
      if (vals[j].imag() == 0.0) { // eigenvalue is real, then v(j) = VR(:,j)
        for (auto i = decltype(n){0}; i < n; i++) {
          res[j * n + i] = c10::complex<scalar_t>(vecs[j * n + i], 0);
        }
      } else {
        for (auto i = decltype(n){0}; i < n; i++) {
          res[j * n + i] = c10::complex<scalar_t>(
              vecs[j * n + i],
              vecs[(j + 1) * n + i]); // v(j)   = VR(:,j) + i*VR(:,j+1)
          res[(j + 1) * n + i] = c10::complex<scalar_t>(
              vecs[j * n + i],
              -vecs[(j + 1) * n + i]); // v(j+1) = VR(:,j) - i*VR(:,j+1)
        }
        j++;
      }
    }
  }
}

static Tensor& linalg_eig_make_complex_eigenvectors(
    Tensor& complex_vectors,
    const Tensor& complex_values,
    const Tensor& real_vectors) {
  // These asserts make explicit the requirements on tensors for
  // 'linalg_eig_make_complex_eigenvectors_impl'
  TORCH_INTERNAL_ASSERT_DEBUG_ONLY(complex_vectors.device() == at::kCPU);
  TORCH_INTERNAL_ASSERT_DEBUG_ONLY(complex_values.device() == at::kCPU);
  TORCH_INTERNAL_ASSERT_DEBUG_ONLY(real_vectors.device() == at::kCPU);

  TORCH_INTERNAL_ASSERT_DEBUG_ONLY(complex_vectors.is_complex());
  TORCH_INTERNAL_ASSERT_DEBUG_ONLY(complex_values.is_complex());
  TORCH_INTERNAL_ASSERT_DEBUG_ONLY(real_vectors.is_floating_point());

  TORCH_INTERNAL_ASSERT_DEBUG_ONLY(
      complex_vectors.transpose(-2, -1).is_contiguous());
  TORCH_INTERNAL_ASSERT_DEBUG_ONLY(complex_values.is_contiguous());
  TORCH_INTERNAL_ASSERT_DEBUG_ONLY(
      real_vectors.transpose(-2, -1).is_contiguous());

  AT_DISPATCH_FLOATING_TYPES(
      real_vectors.scalar_type(), "linalg_eig_make_complex_vector", [&] {
        linalg_eig_make_complex_eigenvectors_impl<scalar_t>(
            complex_vectors, complex_values, real_vectors);
      });
  return complex_vectors;
}

// NOLINTNEXTLINE(cppcoreguidelines-avoid-non-const-global-variables)
DEFINE_DISPATCH(linalg_eig_stub);

std::tuple<Tensor&, Tensor&> linalg_eig_out_info(
    const Tensor& input,
    Tensor& values,
    Tensor& vectors,
    Tensor& infos,
    bool compute_eigenvectors) {
  // MAGMA doesn't have GPU interface for GEEV routine, it requires inputs to be
  // on CPU therefore we create all intermediate tensors on CPU
  auto options = input.options().device(at::kCPU);

  // These internal asserts make explicit the assumptions in the implementation
  // Error check with the actual error messages are done on the higher level of
  // the hierarchy of calls
  TORCH_INTERNAL_ASSERT_DEBUG_ONLY(input.dim() >= 2);
  TORCH_INTERNAL_ASSERT_DEBUG_ONLY(input.size(-2) == input.size(-1));

  // for real-valued 'input', eigenvalues can be real-valued or complex-valued
  TORCH_INTERNAL_ASSERT_DEBUG_ONLY(
      (toComplexType(input.scalar_type()) == values.scalar_type()) ||
      (input.scalar_type() == values.scalar_type()));
  TORCH_INTERNAL_ASSERT_DEBUG_ONLY(values.device() == at::kCPU);

  // for real-valued 'input', eigenvectors can be real-valued or complex-valued
  if (compute_eigenvectors) {
    TORCH_INTERNAL_ASSERT_DEBUG_ONLY(
        (toComplexType(input.scalar_type()) == vectors.scalar_type()) ||
        (input.scalar_type() == vectors.scalar_type()));
    TORCH_INTERNAL_ASSERT_DEBUG_ONLY(vectors.device() == at::kCPU);
  }

  TORCH_INTERNAL_ASSERT_DEBUG_ONLY(infos.scalar_type() == at::kInt);
  TORCH_INTERNAL_ASSERT_DEBUG_ONLY(infos.device() == at::kCPU);
  TORCH_INTERNAL_ASSERT_DEBUG_ONLY(
      infos.numel() == std::max<int64_t>(1, batchCount(input)));
  TORCH_INTERNAL_ASSERT_DEBUG_ONLY(infos.is_contiguous());

  // if 'vectors' has no elements we can modify it
  if (vectors.numel() == 0 && compute_eigenvectors) {
    vectors.resize_(input.sizes(), MemoryFormat::Contiguous);
    vectors.transpose_(
        -2, -1); // make 'vectors' to have Fortran contiguous memory layout
  }

  // if 'values' has no elements we can modify it
  auto values_shape =
      IntArrayRef(input.sizes().data(), input.dim() - 1); // input.shape[:-1]
  if (values.numel() == 0) {
    values.resize_(values_shape, MemoryFormat::Contiguous);
  }

  // 'vectors' must be in batched column major order (Fortran contiguous)
  if (compute_eigenvectors) {
    TORCH_INTERNAL_ASSERT_DEBUG_ONLY(vectors.transpose(-2, -1).is_contiguous());
    TORCH_INTERNAL_ASSERT_DEBUG_ONLY(vectors.sizes().equals(input.sizes()));
  }

  // 'values' must be contiguous
  TORCH_INTERNAL_ASSERT_DEBUG_ONLY(values.is_contiguous());
  TORCH_INTERNAL_ASSERT_DEBUG_ONLY(values.sizes().equals(values_shape));

  // if 'input' is complex then use 'values' directly else create a temporary to
  // hold the real and imaginary parts and then use at::complex_out
  Tensor real_imag_values = values;

  // if 'input' is complex then use 'vectors' directly else maybe create a
  // temporary to hold real vectors and then use
  // linalg_eig_make_complex_eigenvectors
  Tensor maybe_complex_vectors = vectors;
  if (!input.is_complex()) {
    // first n elements to hold the real portion of the output and the last n
    // elements to hold the imaginary portion
    auto real_imag_shape = IntArrayRef(input.sizes().data(), input.dim() - 2)
                               .vec(); // input.shape[:-2]
    real_imag_shape.push_back(input.size(-1) * 2);
    real_imag_values =
        at::empty(real_imag_shape, options, MemoryFormat::Contiguous);

    // linalg_eig_stub expects real-valued tensor to store eigenvectors
    // output of linalg_eig_stub need to be post-processed later to produce
    // complex-valued eigenvectors we do this post-processing only if 'vectors'
    // is complex-valued otherwise storage of 'vectors' is used directly
    if (vectors.is_complex() && compute_eigenvectors) {
      maybe_complex_vectors =
          at::empty(input.sizes(), options, MemoryFormat::Contiguous);
      maybe_complex_vectors.transpose_(
          -2, -1); // make 'maybe_complex_vectors' to have Fortran contiguous
                   // memory layout
    }
  }

  // MAGMA uses a hybrid CPU-GPU algorithm that performs well only for large
  // matrices See:
  // https://github.com/pytorch/pytorch/pull/52491#issuecomment-795685687 Here
  // we call CPU path for matrices smaller than 2048x2048 that should be in
  // general significantly faster than calling MAGMA
  if (input.size(-1) <= 2048) {
    linalg_eig_stub(
        at::kCPU,
        real_imag_values,
        maybe_complex_vectors,
        infos,
        input.to(kCPU),
        compute_eigenvectors);
  } else {
    linalg_eig_stub(
        input.device().type(),
        real_imag_values,
        maybe_complex_vectors,
        infos,
        input,
        compute_eigenvectors);
  }

  // if input is not complex we need to do some post-processing
  if (!input.is_complex()) {
    // extract real and imaginary parts of the output
    auto real_values =
        real_imag_values.slice(/*dim=*/-1, /*start=*/0, /*end*/ input.size(-1));
    auto imag_values =
        real_imag_values.slice(/*dim=*/-1, /*start=*/input.size(-1));

    // if the imaginary part is zero we don't need to do anything
    bool is_zero_imag = at::all(imag_values == 0.0).item().toBool();
    if (is_zero_imag) {
      values.copy_(real_values);
      if (compute_eigenvectors) {
        vectors.copy_(maybe_complex_vectors); // does nothing for
                                              // !vectors.is_complex() because
                                              // vectors.is_same(maybe_complex_vectors)
                                              // == true
      }
      return std::tuple<Tensor&, Tensor&>(values, vectors);
    }

    if (values.is_complex()) {
      values = at::complex_out(values, real_values, imag_values);
    } else {
      TORCH_CHECK(
          false,
          "torch.linalg.eig: imaginary part of eigenvalues is non-zero, can't safely cast eigenvalues to non-complex dtype.")
    }
    if (compute_eigenvectors) {
      if (vectors.is_complex()) {
        vectors = linalg_eig_make_complex_eigenvectors(
            vectors, values, maybe_complex_vectors);
      } else {
        TORCH_CHECK(
            false,
            "torch.linalg.eig: imaginary part of eigenvectors is non-zero, can't safely cast eigenvectors to non-complex dtype.")
      }
    }
  }

  return std::tuple<Tensor&, Tensor&>(values, vectors);
}

std::tuple<Tensor&, Tensor&> linalg_eig_out(
    const Tensor& input,
    Tensor& values,
    Tensor& vectors) {
  squareCheckInputs(input);

  // unlike NumPy for real-valued inputs the output is always complex-valued
  checkLinalgCompatibleDtype(
      "torch.linalg.eig",
      values.scalar_type(),
      toComplexType(input.scalar_type()),
      "eigenvalues");
  checkLinalgCompatibleDtype(
      "torch.linalg.eig",
      vectors.scalar_type(),
      toComplexType(input.scalar_type()),
      "eigenvectors");
  checkSameDevice("torch.linalg.eig", values, input, "eigenvalues");
  checkSameDevice("torch.linalg.eig", vectors, input, "eigenvectors");

  // MAGMA doesn't have GPU interface for GEEV routine, it requires inputs to be
  // on CPU
  auto options = input.options().device(at::kCPU);
  auto infos =
      at::zeros({std::max<int64_t>(1, batchCount(input))}, options.dtype(kInt));

  // if result is not empty and not in batched column major format we have to
  // allocate a temporary tensor
  bool is_batched_column_major = false;
  if (vectors.dim() >= 2) {
    is_batched_column_major = vectors.transpose(-2, -1).is_contiguous();
  }

  bool values_expected_type =
      (values.scalar_type() == toComplexType(input.scalar_type()));
  bool vectors_expected_type =
      (vectors.scalar_type() == toComplexType(input.scalar_type()));

  auto expected_values_shape =
      IntArrayRef(input.sizes().data(), input.dim() - 1); // input.shape[:-1]
  bool values_equal_expected_shape =
      values.sizes().equals(expected_values_shape);
  bool vectors_equal_expected_shape = vectors.sizes().equals(input.sizes());

  // if result is not empty and not in batched column major format
  bool values_tmp_needed = (values.numel() != 0 && !values.is_contiguous());
  bool vectors_tmp_needed = (vectors.numel() != 0 && !is_batched_column_major);
  // or result does not have the expected shape
  values_tmp_needed |= (values.numel() != 0 && !values_equal_expected_shape);
  vectors_tmp_needed |= (vectors.numel() != 0 && !vectors_equal_expected_shape);
  // or result does not have the expected dtype
  values_tmp_needed |= !values_expected_type;
  vectors_tmp_needed |= !vectors_expected_type;
  // we will allocate a temporary tensor and do the copy

  // because MAGMA's GEEV takes CPU inputs and returns CPU outputs
  // "out" tensors that are on GPU device can't be used directly
  values_tmp_needed |= values.is_cuda();
  vectors_tmp_needed |= vectors.is_cuda();

  // determine the appropriate scalar_type for the temporary tensors
  ScalarType values_type = input.scalar_type();
  ScalarType vectors_type = input.scalar_type();
  if (!input.is_complex()) {
    // for real-valued input we can have either real- or complex-valued output
    ScalarType input_complex_dtype = toComplexType(input.scalar_type());
    values_type = values.is_complex() ? input_complex_dtype : values_type;
    vectors_type = vectors.is_complex() ? input_complex_dtype : vectors_type;
  }

  if (values_tmp_needed && vectors_tmp_needed) {
    Tensor values_tmp = at::empty({0}, options.dtype(values_type));
    Tensor vectors_tmp = at::empty({0}, options.dtype(vectors_type));
    std::tie(values_tmp, vectors_tmp) =
        linalg_eig_out_info(input, values_tmp, vectors_tmp, infos, true);
    at::native::resize_output(values, values_tmp.sizes());
    values.copy_(values_tmp);
    at::native::resize_output(vectors, vectors_tmp.sizes());
    vectors.copy_(vectors_tmp);
  } else if (!values_tmp_needed && vectors_tmp_needed) {
    // use 'values' storage directly
    Tensor vectors_tmp = at::empty({0}, options.dtype(vectors_type));
    std::tie(values, vectors_tmp) =
        linalg_eig_out_info(input, values, vectors_tmp, infos, true);
    at::native::resize_output(vectors, vectors_tmp.sizes());
    vectors.copy_(vectors_tmp);
  } else if (values_tmp_needed && !vectors_tmp_needed) {
    // use 'vectors' storage directly
    Tensor values_tmp = at::empty({0}, options.dtype(values_type));
    std::tie(values_tmp, vectors) =
        linalg_eig_out_info(input, values_tmp, vectors, infos, true);
    at::native::resize_output(values, values_tmp.sizes());
    values.copy_(values_tmp);
  } else {
    // use 'values' and 'vectors' storage directly
    std::tie(values, vectors) =
        linalg_eig_out_info(input, values, vectors, infos, true);
  }

  // Now check LAPACK/MAGMA error codes
  if (input.dim() > 2) {
    batchCheckErrors(infos, "torch.linalg.eig");
  } else {
    singleCheckErrors(infos.item().toInt(), "torch.linalg.eig");
  }

  return std::tuple<Tensor&, Tensor&>(values, vectors);
}

std::tuple<Tensor, Tensor> linalg_eig(const Tensor& input) {
  ScalarType complex_dtype = toComplexType(input.scalar_type());
  Tensor values = at::empty({0}, input.options().dtype(complex_dtype));
  Tensor vectors = at::empty({0}, input.options().dtype(complex_dtype));

  at::linalg_eig_outf(input, values, vectors);

  return std::tuple<Tensor, Tensor>(values, vectors);
}

Tensor& linalg_eigvals_out(const Tensor& input, Tensor& values) {
  squareCheckInputs(input);

  // unlike NumPy for real-valued inputs the output is always complex-valued
  checkLinalgCompatibleDtype(
      "torch.linalg.eigvals",
      values.scalar_type(),
      toComplexType(input.scalar_type()),
      "eigenvalues");
  checkSameDevice("torch.linalg.eigvals", values, input, "eigenvalues");

  // MAGMA doesn't have GPU interface for GEEV routine, it requires inputs to be
  // on CPU
  auto options = input.options().device(at::kCPU);
  auto infos =
      at::zeros({std::max<int64_t>(1, batchCount(input))}, options.dtype(kInt));

  bool values_expected_type =
      (values.scalar_type() == toComplexType(input.scalar_type()));

  auto expected_values_shape =
      IntArrayRef(input.sizes().data(), input.dim() - 1); // input.shape[:-1]
  bool values_equal_expected_shape =
      values.sizes().equals(expected_values_shape);

  // if result is not empty and not in batched column major format
  bool values_tmp_needed = (values.numel() != 0 && !values.is_contiguous());
  // or result does not have the expected shape
  values_tmp_needed |= (values.numel() != 0 && !values_equal_expected_shape);
  // or result does not have the expected dtype
  values_tmp_needed |= !values_expected_type;
  // we will allocate a temporary tensor and do the copy

  // because MAGMA's GEEV takes CPU inputs and returns CPU outputs
  // 'values' tensor that is on GPU device can't be used directly
  values_tmp_needed |= values.is_cuda();

  // determine the appropriate scalar_type for the temporary tensors
  ScalarType values_type = input.scalar_type();
  if (!input.is_complex()) {
    // for real-valued input we can have either real- or complex-valued output
    ScalarType input_complex_dtype = toComplexType(input.scalar_type());
    values_type = values.is_complex() ? input_complex_dtype : values_type;
  }

  Tensor vectors;
  if (values_tmp_needed) {
    Tensor values_tmp = at::empty({0}, options.dtype(values_type));
    std::tie(values_tmp, std::ignore) = linalg_eig_out_info(
        input, values_tmp, vectors, infos, /*compute_eigenvectors=*/false);
    at::native::resize_output(values, values_tmp.sizes());
    values.copy_(values_tmp);
  } else { // use 'values' storage directly
    std::tie(values, std::ignore) = linalg_eig_out_info(
        input, values, vectors, infos, /*compute_eigenvectors=*/false);
  }

  // Now check LAPACK/MAGMA error codes
  if (input.dim() > 2) {
    batchCheckErrors(infos, "torch.linalg.eigvals");
  } else {
    singleCheckErrors(infos.item().toInt(), "torch.linalg.eigvals");
  }

  return values;
}

Tensor linalg_eigvals(const Tensor& input) {
  ScalarType complex_dtype = toComplexType(input.scalar_type());
  Tensor values = at::empty({0}, input.options().dtype(complex_dtype));

  at::linalg_eigvals_outf(input, values);

  return values;
}

// ~~~~~~~~~~~~~~~~~~~~~~~~~~~~~~~~~~~~ eig
// ~~~~~~~~~~~~~~~~~~~~~~~~~~~~~~~~~~~~~~

// NOLINTNEXTLINE(cppcoreguidelines-avoid-non-const-global-variables)
DEFINE_DISPATCH(eig_stub);

<<<<<<< HEAD
std::tuple<Tensor&, Tensor&> eig_out(
    const Tensor& self,
    bool eigenvectors,
    Tensor& e,
    Tensor& v) {
=======
std::tuple<Tensor&, Tensor&> eig_out(const Tensor& self, bool eigenvectors, Tensor& e, Tensor& v) {
  TORCH_WARN_ONCE(
    "torch.eig is deprecated in favor of torch.linalg.eig and will be removed in a future ",
    "PyTorch release.\n",
    "torch.linalg.eig returns complex tensors of dtype cfloat or cdouble rather than real tensors ",
    "mimicking complex tensors.\n",
    "L, _ = torch.eig(A)\n",
    "should be replaced with\n",
    "L_complex = torch.linalg.eigvals(A)\n",
    "and\n",
    "L, V = torch.eig(A, eigenvectors=True)\n",
    "should be replaced with\n",
    "L_complex, V_complex = torch.linalg.eig(A)"
  );
>>>>>>> b8c57f0b
  TORCH_CHECK(self.dim() == 2, "input should be 2 dimensional");
  TORCH_CHECK(self.size(0) == self.size(1), "input should be square");
  TORCH_CHECK(
      self.isfinite().all().item<bool>(),
      "input should not contain infs or NaNs");
  checkSameDevice("torch.eig", e, self, "eigenvalues");
  checkLinalgCompatibleDtype("torch.eig", e, self, "eigenvalues");
  if (eigenvectors) {
    checkSameDevice("torch.eig", v, self, "eigenvectors");
    checkLinalgCompatibleDtype("torch.eig", v, self, "eigenvectors");
  }
  int64_t n = self.size(-1);

  if (isComplexType(at::typeMetaToScalarType(self.dtype()))) {
    at::native::resize_output(e, {n});
  } else {
    at::native::resize_output(e, {n, 2});
  }
  if (eigenvectors) {
    at::native::resize_output(v, self.sizes());
  }

  // optimization: if self is empty, we can immediately return the empty
  // tensors, instead of getting empty tensors from eig_helper
  if (self.numel() == 0) {
    return std::tuple<Tensor&, Tensor&>(e, v);
  }

  Tensor vals_, vecs_;
  std::tie(vals_, vecs_) = eig_stub(self.device().type(), self, eigenvectors);
  e.copy_(vals_);
  if (eigenvectors) {
    v.copy_(vecs_);
  }
  return std::tuple<Tensor&, Tensor&>(e, v);
}

std::tuple<Tensor, Tensor> eig(const Tensor& self, bool eigenvectors) {
  Tensor e = at::empty({0}, self.options());
  Tensor v = at::empty({0}, self.options());
  at::eig_out(e, v, self, eigenvectors);
  return std::tuple<Tensor, Tensor>(e, v);
}

// ~~~~~~~~~~~~~~~~~~~~~~~~~~~~~~~~~~~~ svd
// ~~~~~~~~~~~~~~~~~~~~~~~~~~~~~~~~~~~~~~

template <typename scalar_t>
static void apply_svd(
    Tensor& self,
    Tensor& U,
    Tensor& S,
    Tensor& VT,
    char jobz,
    std::vector<int64_t>& infos) {
#ifndef USE_LAPACK
  AT_ERROR("svd: LAPACK library not found in compilation");
#else
  using value_t = typename c10::scalar_value_type<scalar_t>::type;
  auto self_data = self.data_ptr<scalar_t>();
  auto U_data = U.data_ptr<scalar_t>();
  auto S_data = S.data_ptr<value_t>();
  auto VT_data = VT.data_ptr<scalar_t>();
  auto self_stride = matrixStride(self);
  auto U_stride = matrixStride(U);
  auto S_stride = S.size(-1);
  auto VT_stride = matrixStride(VT);
  auto batchsize = batchCount(self);

  // NOLINTNEXTLINE(cppcoreguidelines-init-variables)
  int info;
  auto m = self.size(-2);
  auto n = self.size(-1);
  auto lda = std::max<int64_t>(1, m);
  auto ldvt = std::max<int64_t>(1, n);
  auto mn = std::min(m, n);
  Tensor iwork = at::empty({8 * mn}, at::kInt);
  auto iwork_data = iwork.data_ptr<int>();
  Tensor rwork;
  value_t* rwork_data = nullptr;
  if (isComplexType(at::typeMetaToScalarType(self.dtype()))) {
    auto lrwork = computeLRWorkDim(jobz, m, n);
    // rwork is an array of floats or doubles depending on the type
    rwork = at::empty(
        {std::max(int64_t(1), lrwork)}, at::typeMetaToScalarType(S.dtype()));
    rwork_data = rwork.data_ptr<value_t>();
  }

  // Run once, first to get the optimum work size.
  // Since we deal with batches of matrices with the same dimensions, doing this
  // outside the loop saves (batch_size - 1) workspace queries which would
  // provide the same result and (batch_size - 1) calls to allocate and
  // deallocate workspace using at::empty()
  int lwork = -1;
  scalar_t wkopt;
  lapackSvd<scalar_t, value_t>(
      jobz,
      m,
      n,
      self_data,
      lda,
      S_data,
      U_data,
      lda,
      VT_data,
      ldvt,
      &wkopt,
      lwork,
      rwork_data,
      iwork_data,
      &info);
  lwork = std::max<int>(1, real_impl<scalar_t, value_t>(wkopt));
  Tensor work = at::empty({lwork}, self.options());
  auto work_data = work.data_ptr<scalar_t>();

  for (const auto i : c10::irange(batchsize)) {
    scalar_t* self_working_ptr = &self_data[i * self_stride];
    value_t* S_working_ptr = &S_data[i * S_stride];
    scalar_t* U_working_ptr = &U_data[i * U_stride];
    scalar_t* VT_working_ptr = &VT_data[i * VT_stride];

    // Compute S, U (optionally) and VT (optionally)
    lapackSvd<scalar_t, value_t>(
        jobz,
        m,
        n,
        self_working_ptr,
        lda,
        S_working_ptr,
        U_working_ptr,
        lda,
        VT_working_ptr,
        ldvt,
        work_data,
        lwork,
        rwork_data,
        iwork_data,
        &info);
    infos[i] = info;
    if (info != 0) {
      return;
    }
  }
#endif
}

std::tuple<Tensor, Tensor, Tensor> _svd_helper_cpu(
    const Tensor& self,
    bool some,
    bool compute_uv) {
  std::vector<int64_t> infos(batchCount(self), 0);
  int64_t m = self.size(-2), n = self.size(-1);
  int64_t k = std::min(m, n);

  char jobz = compute_uv ? (some ? 'S' : 'A') : 'N';

  Tensor U_working_copy, S_working_copy, VT_working_copy;
  std::tie(U_working_copy, S_working_copy, VT_working_copy) =
      _create_U_S_VT(self, some, compute_uv);

  auto self_working_copy = cloneBatchedColumnMajor(self);

  AT_DISPATCH_FLOATING_AND_COMPLEX_TYPES(self.scalar_type(), "svd_cpu", [&] {
    apply_svd<scalar_t>(
        self_working_copy,
        U_working_copy,
        S_working_copy,
        VT_working_copy,
        jobz,
        infos);
  });

  if (self.dim() > 2) {
    batchCheckErrors(infos, "svd_cpu");
  } else {
    singleCheckErrors(infos[0], "svd_cpu");
  }

  if (!compute_uv) {
    VT_working_copy.zero_();
    U_working_copy.zero_();
  }

  if (some) {
    VT_working_copy = VT_working_copy.narrow(-2, 0, k);
  }

  // so far we have computed VT, but torch.svd returns V instead. Adjust
  // accordingly. Note that the 'apply_svd' routine returns VT = V^T (for real
  // inputs) or VT = V^H (for complex inputs), not V.
  VT_working_copy = VT_working_copy.conj();
  VT_working_copy.transpose_(-2, -1);
  return std::make_tuple(U_working_copy, S_working_copy, VT_working_copy);
}

std::tuple<Tensor, Tensor, Tensor> svd(
    const Tensor& self,
    bool some,
    bool compute_uv) {
  TORCH_CHECK(
      self.dim() >= 2,
      "svd input should have at least 2 dimensions, but has ",
      self.dim(),
      " dimensions instead");
  return at::_svd_helper(self, some, compute_uv);
}

std::tuple<Tensor&, Tensor&, Tensor&> svd_out(
    const Tensor& self,
    bool some,
    bool compute_uv,
    Tensor& U,
    Tensor& S,
    Tensor& V) {
  checkSameDevice("svd", U, self, "U");
  checkSameDevice("svd", S, self, "S");
  checkSameDevice("svd", V, self, "V");
  checkLinalgCompatibleDtype("svd", U, self, "U");
  checkLinalgCompatibleDtype("svd", V, self, "V");
  // singular values are always real-valued here
  ScalarType real_dtype = toValueType(self.scalar_type());
  checkLinalgCompatibleDtype("svd", S.scalar_type(), real_dtype, "S");

  Tensor U_tmp, S_tmp, V_tmp;
  std::tie(U_tmp, S_tmp, V_tmp) = at::_svd_helper(self, some, compute_uv);

  at::native::resize_output(U, U_tmp.sizes());
  at::native::resize_output(S, S_tmp.sizes());
  at::native::resize_output(V, V_tmp.sizes());
  U.copy_(U_tmp);
  S.copy_(S_tmp);
  V.copy_(V_tmp);
  return std::tuple<Tensor&, Tensor&, Tensor&>(U, S, V);
}

// ~~~~~~~~~~~~~~~~~~~~~~~~~~~~~~~~~ linalg_svd
// ~~~~~~~~~~~~~~~~~~~~~~~~~~~~~~~~~~

/* torch.linalg.svd, implemented in terms of torch.svd. There are two main
   differences:

    1. the 2nd parameter is bool some=True, which if effectively the opposite
       of full_matrices=True

    2. svd returns V, while linalg.svd returns Vh = V^T (for real inputs) or Vh
   = V^H (for complex inputs). To accommodate the difference, we transpose() and
   conj() V upon return
*/

std::tuple<Tensor, Tensor, Tensor> linalg_svd(
    const Tensor& self,
    bool full_matrices) {
  TORCH_CHECK(
      self.dim() >= 2,
      "svd input should have at least 2 dimensions, but has ",
      self.dim(),
      " dimensions instead");

  bool some = !full_matrices;
  Tensor U, S, V;
  std::tie(U, S, V) = at::_svd_helper(self, some, /*compute_uv=*/true);

  Tensor Vh = V.conj().transpose(-2, -1);
  return std::make_tuple(U, S, Vh);
}

static void svd_resize_and_copy(
    const char* name,
    const Tensor& src,
    Tensor& dst) {
  TORCH_CHECK(
      src.device() == dst.device(),
      "svd output tensor ",
      name,
      " is on the wrong device: expected ",
      src.device(),
      " got ",
      dst.device());
  at::native::resize_output(dst, src.sizes());
  dst.copy_(src);
}

std::tuple<Tensor&, Tensor&, Tensor&> linalg_svd_out(
    const Tensor& self,
    bool full_matrices,
    Tensor& U,
    Tensor& S,
    Tensor& Vh) {
  checkSameDevice("svd", U, self, "U");
  checkSameDevice("svd", S, self, "S");
  checkSameDevice("svd", Vh, self, "Vh");
  checkLinalgCompatibleDtype("linalg_svd", U, self, "U");
  checkLinalgCompatibleDtype("linalg_svd", Vh, self, "Vh");
  // singular values are always real-valued here
  ScalarType real_dtype = toValueType(self.scalar_type());
  checkLinalgCompatibleDtype("linalg_svd", S.scalar_type(), real_dtype, "S");
  Tensor U_tmp, S_tmp, Vh_tmp;
  std::tie(U_tmp, S_tmp, Vh_tmp) = at::native::linalg_svd(self, full_matrices);
  svd_resize_and_copy("U", U_tmp, U);
  svd_resize_and_copy("S", S_tmp, S);
  svd_resize_and_copy("V", Vh_tmp, Vh);
  return std::tuple<Tensor&, Tensor&, Tensor&>(U, S, Vh);
}

Tensor linalg_svdvals(const Tensor& input) {
  TORCH_CHECK(
      input.dim() >= 2,
      "torch.linalg.svdvals: input should have at least 2 dimensions, but has ",
      input.dim(),
      " dimensions instead");

  Tensor singular_values;

  // if input requires grad we must compute the singular vectors to make this
  // function differentiable the singular vectors are not exposed to the user
  const bool input_requires_grad =
      (at::GradMode::is_enabled() && input.requires_grad());
  std::tie(std::ignore, singular_values, std::ignore) = at::_svd_helper(
      input, /*some=*/input_requires_grad, /*compute_uv=*/input_requires_grad);
  return singular_values;
}

Tensor& linalg_svdvals_out(const Tensor& input, Tensor& result) {
  checkSameDevice("torch.linalg.svdvals", result, input);

  // singular values are always real-valued
  ScalarType real_dtype = toValueType(input.scalar_type());
  checkLinalgCompatibleDtype(
      "torch.linalg.svdvals", result.scalar_type(), real_dtype);

  Tensor singular_values_tmp;
  std::tie(std::ignore, singular_values_tmp, std::ignore) =
      // NOLINTNEXTLINE(bugprone-argument-comment)
      at::_svd_helper(input, /*full_matrices=*/false, /*compute_uv=*/false);

  at::native::resize_output(result, singular_values_tmp.sizes());
  result.copy_(singular_values_tmp);

  return result;
}

// ~~~~~~~~~~~~~~~~~~~~~~~~~~~~~~~~~~~ lstsq
// ~~~~~~~~~~~~~~~~~~~~~~~~~~~~~~~~~~~~~

DEFINE_DISPATCH(lstsq_stub);

/*
  Solves a least squares problem. That is minimizing the squared Frobenius norm
  of |B - A X|.

  Input args:
  * 'input' - Tensor containing batches of m-by-n matrix A.
  * 'other' - Tensor containing batches of max(m, n)-by-nrhs matrix B.
  * 'cond' - relative tolerance for determining rank of A.
  * 'driver' - the name of the LAPACK driver that is used to compute the
  solution. Output args (modified in-place):
  * 'solution' - Tensor to store the solution matrix X.
  * 'residuals' - Tensor to store values of the residual sum of squares for each
  column of the solution.
  * 'rank' - Tensor to store the rank of A.
  * 'singular_values' - Tensor to store the singular values of A.
  * 'infos' - Tensor to store error codes of linear algebra math library.

  For further details, please see the LAPACK documentation for
  GELS/GELSY/GELSS/GELSD routines.
*/
static void linalg_lstsq_out_info(
    Tensor& solution,
    Tensor& residuals,
    Tensor& rank,
    Tensor& singular_values,
    Tensor& infos,
    const Tensor& input,
    const Tensor& other,
    double rcond,
    std::string& driver) {
  // These internal asserts make explicit the assumptions in the implementation
  // Error check with the actual error messages are done on the higher level of
  // the hierarchy of calls
  TORCH_INTERNAL_ASSERT(input.dim() >= 2);
  TORCH_INTERNAL_ASSERT(other.dim() >= 1);

  auto dim_diff = input.dim() - other.dim();
  TORCH_INTERNAL_ASSERT(0 <= dim_diff && dim_diff <= 1);

  TORCH_INTERNAL_ASSERT(input.scalar_type() == other.scalar_type());
  TORCH_INTERNAL_ASSERT(input.device() == other.device());

  TORCH_INTERNAL_ASSERT(solution.scalar_type() == input.scalar_type());
  TORCH_INTERNAL_ASSERT(solution.device() == input.device());

  TORCH_INTERNAL_ASSERT(residuals.device() == input.device());

  TORCH_INTERNAL_ASSERT(rank.scalar_type() == at::kLong);
  TORCH_INTERNAL_ASSERT(rank.device() == input.device());

  auto real_dtype = toValueType(input.scalar_type());
  TORCH_INTERNAL_ASSERT(singular_values.scalar_type() == real_dtype);
  TORCH_INTERNAL_ASSERT(singular_values.device() == input.device());

  TORCH_INTERNAL_ASSERT(infos.scalar_type() == at::kInt);
  TORCH_INTERNAL_ASSERT(infos.device() == input.device());
  TORCH_INTERNAL_ASSERT(
      infos.numel() == std::max<int64_t>(1, batchCount(input)));
  TORCH_INTERNAL_ASSERT(infos.is_contiguous());

  bool vector_case = linalg_solve_is_vector_rhs(input, other);
  // we need to unsqueeze 'other' because 2-dimensional tensors are expected in
  // the implementation
  Tensor other_2d = vector_case ? other.unsqueeze(-1) : other;

  TORCH_INTERNAL_ASSERT(input.size(-2) == other_2d.size(-2));

  std::vector<int64_t> expected_solution_shape =
      broadcast_batch_size(input, other_2d, input.dim() - 2);
  // the actual shape of the solution returned is (*, n,) or (*, n, nrhs)
  // but LAPACK requires extra dimensions to store raw residuals
  // so the expected shape is (*, max(m, n),) or (*, max(m, n), nrhs)
  auto m = input.size(-2);
  auto n = input.size(-1);
  auto nrhs = other.size(-1);
  expected_solution_shape.push_back(std::max(m, n));
  if (!vector_case) {
    expected_solution_shape.push_back(nrhs);
  }

  // if 'solution' has no elements we can modify it
  if (solution.numel() == 0) {
    if (vector_case) {
      solution.resize_(expected_solution_shape, MemoryFormat::Contiguous);
    } else {
      auto shape_transposed = expected_solution_shape;
      std::swap(shape_transposed.end()[-1], shape_transposed.end()[-2]);
      solution.resize_(shape_transposed, MemoryFormat::Contiguous);
      solution.transpose_(-2, -1);
    }
  }

  // if 'solution' is non-empty it must have the expected shape
  TORCH_INTERNAL_ASSERT(solution.sizes().equals(expected_solution_shape));

  // 'solution' must be in batched column major order (Fortran contiguous) for
  // 2D inputs or C contiguous for 1D input
  if (vector_case) {
    TORCH_INTERNAL_ASSERT(solution.is_contiguous());
  } else {
    TORCH_INTERNAL_ASSERT(solution.transpose(-2, -1).is_contiguous());
  }

  // for 1-dimensional 'other', we need to unsqueeze the 'solution' before
  // passing to "apply_solve"
  if (vector_case) {
    solution = solution.unsqueeze_(-1);
  }

  // _linalg_lstsq_helper_ performs calculations in-place and 'solution' must be
  // a copy of other_2d
  solution.narrow(-2, 0, other_2d.size(-2)).copy_(other_2d);

  // if 'rank' is empty we might resize it
  auto input_batch_shape =
      IntArrayRef(input.sizes().cbegin(), input.sizes().cend() - 2);
  if (rank.numel() == 0 && driver != "gels") { // gels driver doesn't set 'rank'
    rank.resize_(input_batch_shape, MemoryFormat::Contiguous);
  }

  // if 'rank' is non-empty it must have the expected shape and be contiguous
  if (driver != "gels") {
    TORCH_INTERNAL_ASSERT(rank.sizes().equals(input_batch_shape));
    TORCH_INTERNAL_ASSERT(rank.is_contiguous());
  }

  // if 'singular_values' is empty we might resize it
  auto singular_values_shape = input_batch_shape.vec();
  singular_values_shape.push_back(std::min(m, n));
  if (singular_values.numel() == 0 &&
      (driver == "gelsd" || driver == "gelss")) {
    singular_values.resize_(singular_values_shape, MemoryFormat::Contiguous);
  }

  // if 'singular_values' is non-empty it must have the expected shape and be
  // contiguous
  if (driver == "gelsd" || driver == "gelss") {
    TORCH_INTERNAL_ASSERT(
        singular_values.sizes().equals(singular_values_shape));
    TORCH_INTERNAL_ASSERT(singular_values.is_contiguous());
  }

  // 'input' is modified in-place so we need a column-major copy
  auto input_working_copy = copyBatchedColumnMajor(input);

  // now the actual call that computes the result in-place (apply_lstsq)
  lstsq_stub(
      input.device().type(),
      input_working_copy,
      solution,
      rank,
      singular_values,
      infos,
      rcond,
      driver);

  // residuals are available only if m > n and drivers other than gelsy used
  if (m > n && driver != "gelsy") {
    // if the driver is gelss or gelsd then the residuals are available only if
    // rank == n
    bool compute_residuals = true;
    if (driver == "gelss" || driver == "gelsd") {
      if (input.dim() == 2) {
        compute_residuals = (rank.item().toInt() == n);
      } else {
        // it is not clear what to do if some matrices have rank < n in case of
        // batched input For now let's compute the residuals only if all
        // matrices have rank equal to n This behaviour may be changed in the
        // future See https://github.com/pytorch/pytorch/issues/56483
        compute_residuals = at::all(rank == n).item().toBool();
      }
    }
    if (compute_residuals) {
      // LAPACK stores residuals data for postprocessing in rows n:(m-n)
      auto raw_residuals =
          solution.narrow(/*dim=*/-2, /*start=*/n, /*length*/ m - n);
      if (raw_residuals.is_complex()) {
        raw_residuals.mul_(raw_residuals.conj());
        raw_residuals = at::real(raw_residuals);
      } else {
        raw_residuals.pow_(2);
      }
      at::sum_out(
          residuals,
          raw_residuals,
          /*dim=*/-2,
          /*keepdim=*/false,
          /*dtype*/ real_dtype);
    }
  }
  solution = solution.narrow(/*dim=*/-2, /*start=*/0, /*length*/ n);
  if (m == 0) {
    solution.zero_();
  }

  // for 1-dimensional 'other', we need to squeeze the solution after
  // "apply_lstsq"
  if (vector_case) {
    solution = solution.squeeze_(-1);
  }
}

static std::string get_default_lstsq_driver(
    c10::optional<std::string> driver,
    const Tensor& input) {
  // if `driver` is empty, we set driver_str to "gels" if working with CUDA
  // tensors, otherwise to "gelsy" driver.
  std::string driver_str;
  // check whether the user provided name is a valid driver name
  if (driver.has_value()) {
    driver_str = driver.value();
    // convert `driver_str` to lower case inplace.
    std::transform(
        driver_str.begin(),
        driver_str.end(),
        driver_str.begin(),
        [](unsigned char c) { return std::tolower(c); });
    static std::unordered_set<std::string> allowed_drivers = {
        "gels", "gelsy", "gelsd", "gelss"};
    if (input.device() == at::kCPU) {
      TORCH_CHECK(
          allowed_drivers.find(driver_str) != allowed_drivers.end(),
          "torch.linalg.lstsq: parameter `driver` should be one of "
          "(gels, gelsy, gelsd, gelss)");
    } else { // else if (input.is_cuda())
      TORCH_CHECK(
          driver_str == "gels",
          "torch.linalg.lstsq: `driver` other than `gels` is not supported on CUDA");
    }
  } else {
    // if driver name is not provided, set to default 'gelsy' if on CPU,
    // or to `gels` if on CUDA.
    driver_str = input.is_cuda() ? "gels" : "gelsy";
  }
  return driver_str;
}

std::tuple<Tensor&, Tensor&, Tensor&, Tensor&> linalg_lstsq_out(
    const Tensor& input,
    const Tensor& other,
    c10::optional<double> rcond,
    c10::optional<std::string> driver,
    Tensor& solution,
    Tensor& residuals,
    Tensor& rank,
    Tensor& singular_values) {
  TORCH_CHECK(
      input.dim() >= 2,
      "torch.linalg.lstsq: input must have at least 2 dimensions.");
  TORCH_CHECK(
      other.dim() >= 1,
      "torch.linalg.lstsq: other must have at least 1 dimension.");
  TORCH_CHECK(
      input.scalar_type() == other.scalar_type(),
      "torch.linalg.lstsq: Expected input and other to have the same dtype, but got input's dtype ",
      input.scalar_type(),
      " and other's dtype ",
      other.scalar_type());

  auto dim_diff = input.dim() - other.dim();
  TORCH_CHECK(
      0 <= dim_diff && dim_diff <= 1,
      "torch.linalg.lstsq: input.dim() must be greater or equal to other.dim() and (input.dim() - other.dim()) <= 1");
  Tensor other_2d = dim_diff ? other.unsqueeze(-1) : other;
  TORCH_CHECK(
      input.size(-2) == other_2d.size(-2),
      dim_diff
          ? "torch.linalg.lstsq: input.size(-2) should match other.size(-1)"
          : "torch.linalg.lstsq: input.size(-2) should match other.size(-2)");

  checkSameDevice("torch.linalg.lstsq", other, input, "other");
  checkSameDevice("torch.linalg.lstsq", solution, input, "solution");
  checkSameDevice("torch.linalg.lstsq", residuals, input, "residuals");
  checkSameDevice("torch.linalg.lstsq", rank, input, "rank");
  checkSameDevice(
      "torch.linalg.lstsq", singular_values, input, "singular_values");

  // 'solution' is expected to have same dtype as input
  checkLinalgCompatibleDtype("torch.linalg.lstsq", solution, input, "solution");

  // 'residuals' is expected to have real float dtype
  ScalarType real_dtype = c10::toValueType(input.scalar_type());
  checkLinalgCompatibleDtype(
      "torch.linalg.lstsq", residuals.scalar_type(), real_dtype, "solution");

  // 'rank' is expected to have integer dtype
  // actual LAPACK calls use int32_t type for rank, but we promote it to int64_t
  // to be consistent with torch.linalg.matrix_rank output dtype
  ScalarType rank_expected_type = ScalarType::Long;
  checkLinalgCompatibleDtype(
      "torch.linalg.lstsq", rank.scalar_type(), rank_expected_type, "rank");

  // 'singular_values' is expected to have real float dtype
  checkLinalgCompatibleDtype(
      "torch.linalg.lstsq",
      singular_values.scalar_type(),
      real_dtype,
      "singular_values");

  std::string driver_name = get_default_lstsq_driver(driver, input);

  // set default rcond value
  double rcond_value = rcond.has_value()
      ? rcond.value()
      : _get_epsilon(c10::toValueType(input.scalar_type())) *
          std::max<int64_t>(input.size(-2), input.size(-1));

  auto infos = at::zeros(
      {std::max<int64_t>(1, batchCount(input))}, input.options().dtype(kInt));

  // now check whether the provided output tensors can be used directly

  // Two types of 'other' tensors are supported:
  // - 1-dimensional (1D) tensor or batch of 1D tensors (vector case)
  // - 2-dimensional (2D) tensor or batch of 2D tensors (matrix case)
  // original torch.lstsq supported only the matrix case, while NumPy works for
  // both cases for the batched input we need to be able to distinguish them
  // auto expected_batched_rhs_shape = IntArrayRef(input.sizes().data(),
  // input.dim() - 1); // input.shape[:-1] bool vector_case = other.dim() == 1
  // || (input.dim() - 1 == other.dim() &&
  // other.sizes().equals(expected_batched_rhs_shape));
  bool vector_case = linalg_solve_is_vector_rhs(input, other);

  // provided output tensor can be used directly if:
  // 1. the shape matches the expected shape
  // 2. the dtype matches the expected dtype
  // 3. the tensor is contiguous

  // Checks for the 'solution' tensor
  std::vector<int64_t> expected_solution_shape =
      broadcast_batch_size(input, other_2d, input.dim() - 2);
  // the actual shape of the shape of the solution returned in (*, n,) or (*, n,
  // nrhs) but LAPACK requires extra dimensions so the expected shape is (*,
  // max(m, n),) or (*, max(m, n), nrhs)
  expected_solution_shape.push_back(std::max(input.size(-1), input.size(-2)));
  if (!vector_case && other.dim() > 2) {
    expected_solution_shape.push_back(other.size(-1));
  }

  bool solution_equal_expected_shape =
      solution.sizes().equals(expected_solution_shape);
  bool solution_input_same_type =
      (solution.scalar_type() == input.scalar_type());

  bool is_solution_batched_column_major = false;
  if (vector_case) {
    is_solution_batched_column_major = solution.is_contiguous();
  } else if (!vector_case && solution.dim() >= 2) {
    is_solution_batched_column_major =
        solution.transpose(-2, -1).is_contiguous();
  }

  // 'residuals' is not checked here because at::sum_out(residuals, ...) does
  // that

  auto input_batch_shape =
      IntArrayRef(input.sizes().cbegin(), input.sizes().cend() - 2);

  // Checks for the 'rank' tensor
  // rank is a scalar value for each matrix in the batch so
  // rank's expected shape is equal to input.shape[0:input.ndim-2]
  bool rank_equal_expected_shape = true;
  bool rank_equal_expected_type = true;
  bool rank_is_contiguous = true;
  if (driver_name != "gels") { // gels driver doesn't set 'rank'
    rank_equal_expected_shape = rank.sizes().equals(input_batch_shape);
    rank_equal_expected_type = (rank.scalar_type() == at::kLong);
    rank_is_contiguous = rank.is_contiguous();
  }

  // Checks for the 'singular_values' tensor
  // singular values are computed only with "gelsd" and "gelss" drivers
  // currently
  bool singular_values_equal_expected_shape = true;
  bool singular_values_equal_expected_type = true;
  bool singular_values_is_contiguous = true;
  if (driver_name == "gelsd" || driver_name == "gelss") {
    auto singular_values_shape = input_batch_shape.vec();
    singular_values_shape.push_back(std::min(input.size(-1), input.size(-2)));
    singular_values_equal_expected_shape =
        singular_values.sizes().equals(singular_values_shape);
    singular_values_equal_expected_type =
        (singular_values.scalar_type() == real_dtype);
    singular_values_is_contiguous = singular_values.is_contiguous();
  }

  // if solution is not empty and not in batched column major format
  bool copy_needed =
      (solution.numel() != 0 && !is_solution_batched_column_major);
  copy_needed |= !solution_input_same_type; // or solution does not have the
                                            // same dtype as input
  copy_needed |=
      (solution.numel() != 0 &&
       !solution_equal_expected_shape); // or solution does not have the
                                        // expected shape

  copy_needed |= !rank_equal_expected_type;
  copy_needed |= (rank.numel() != 0 && !rank_equal_expected_shape);
  copy_needed |= (rank.numel() != 0 && !rank_is_contiguous);

  copy_needed |= !singular_values_equal_expected_type;
  copy_needed |=
      (singular_values.numel() != 0 && !singular_values_equal_expected_shape);
  copy_needed |=
      (singular_values.numel() != 0 && !singular_values_is_contiguous);

  if (copy_needed) { // we have to allocate temporary tensors
    Tensor solution_tmp = at::empty({0}, input.options());
    Tensor residuals_tmp = at::empty({0}, input.options().dtype(real_dtype));
    Tensor rank_tmp = at::empty({0}, input.options().dtype(at::kLong));
    Tensor singular_values_tmp =
        at::empty({0}, input.options().dtype(real_dtype));

    linalg_lstsq_out_info(
        solution_tmp,
        residuals_tmp,
        rank_tmp,
        singular_values_tmp,
        infos,
        input,
        other,
        rcond_value,
        driver_name);

    at::native::resize_output(solution, solution_tmp.sizes());
    solution.copy_(solution_tmp);

    at::native::resize_output(residuals, residuals_tmp.sizes());
    residuals.copy_(residuals_tmp);

    at::native::resize_output(rank, rank_tmp.sizes());
    rank.copy_(rank_tmp);

    at::native::resize_output(singular_values, singular_values_tmp.sizes());
    singular_values.copy_(singular_values_tmp);
  } else {
    // else use the provided output storage directly
    linalg_lstsq_out_info(
        solution,
        residuals,
        rank,
        singular_values,
        infos,
        input,
        other,
        rcond_value,
        driver_name);
  }

  if (infos.numel() > 1) {
    batchCheckErrors(infos, "torch.linalg.lstsq");
  } else {
    singleCheckErrors(infos.item<int64_t>(), "torch.linalg.lstsq");
  }

  return std::tuple<Tensor&, Tensor&, Tensor&, Tensor&>(
      solution, residuals, rank, singular_values);
}

std::tuple<Tensor, Tensor, Tensor, Tensor> linalg_lstsq(
    const Tensor& input,
    const Tensor& other,
    c10::optional<double> rcond,
    c10::optional<std::string> driver) {
  Tensor solution = at::empty({0}, input.options());
  Tensor residuals =
      at::empty({0}, input.options().dtype(toValueType(input.scalar_type())));
  Tensor rank = at::empty({0}, input.options().dtype(at::kLong));
  Tensor singular_values =
      at::empty({0}, input.options().dtype(toValueType(input.scalar_type())));
  std::tie(solution, residuals, rank, singular_values) = at::linalg_lstsq_outf(
      input, other, rcond, driver, solution, residuals, rank, singular_values);
  return std::make_tuple(solution, residuals, rank, singular_values);
}

// ~~~~~~~~~~~~~~~~~~~~~~~~~~~~~~~~~ lu_solve
// ~~~~~~~~~~~~~~~~~~~~~~~~~~~~~~~~~~~~

DEFINE_DISPATCH(lu_solve_stub);

// Supports arbitrary batch dimensions for self and LU_data (implicitly
// LU_pivots also)
Tensor lu_solve(
    const Tensor& self,
    const Tensor& LU_data,
    const Tensor& LU_pivots) {
  TORCH_CHECK(
      self.dim() >= 2,
      "b should have at least 2 dimensions, but has ",
      self.dim(),
      " dimensions instead");
  TORCH_CHECK(
      LU_data.dim() >= 2,
      "LU_data should have at least 2 dimensions, but has ",
      LU_data.dim(),
      " dimensions instead");
  TORCH_CHECK(
      LU_pivots.size(-1) == LU_data.size(-1),
      "Number of pivots per batch should be same as the dimension of the matrix");
  TORCH_CHECK(
      LU_pivots.dtype() == at::kInt,
      "LU_pivots should be a Tensor of scalar type Int");
  TORCH_CHECK(
      LU_pivots.device() == LU_data.device(),
      "Expected LU_pivots and LU_data to be on the same device, "
      "but found LU_pivots on ",
      LU_pivots.device(),
      " and LU_data on ",
      LU_data.device(),
      " instead");

  // We check whether the batch dimensions of LU_pivots match the batch
  // dimensions of LU_data e.g.: LU_pivots.sizes() = 4 x 3 x 2, LU_data.sizes()
  // = 4 x 3 x 2 x 2 is a pair of correct inputs e.g.: LU_pivots.sizes() = 4 x 3
  // x 2, LU_data.sizes() = 12 x 2 x 2 is a pair of incorrect inputs
  IntArrayRef pivots_sizes(LU_pivots.sizes().data(), LU_pivots.dim() - 1);
  IntArrayRef lu_sizes(LU_data.sizes().data(), LU_data.dim() - 2);
  TORCH_CHECK(
      pivots_sizes == lu_sizes,
      "batch dimensions of LU_pivots doesn't match batch dimensions of LU_data");

  Tensor self_broadcasted, LU_data_broadcasted;
  std::tie(self_broadcasted, LU_data_broadcasted) =
      _linalg_broadcast_batch_dims(self, LU_data, "lu_solve");

  // Now, we need to broadcast pivots too for the batch dimensions to match
  IntArrayRef new_pivots_sizes(
      LU_data_broadcasted.sizes().data(), LU_data_broadcasted.dim() - 1);
  Tensor LU_pivots_broadcasted = LU_pivots.expand(new_pivots_sizes);

  // lu_solve_stub (apply_lu_solve) requires batched column major
  // (Fortran-contiguous) tensors 'result' tensor is modified in-place and must
  // be a copy of 'self_broadcasted'
  Tensor result = cloneBatchedColumnMajor(self_broadcasted);

  // if LU_data is Fortran-contiguous no need to make a copy
  bool is_LU_data_batched_column_major =
      LU_data_broadcasted.transpose(-2, -1).is_contiguous();
  Tensor LU_data_working_copy = is_LU_data_batched_column_major
      ? LU_data_broadcasted
      : cloneBatchedColumnMajor(LU_data_broadcasted);
  Tensor LU_pivots_working_copy = LU_pivots_broadcasted.is_contiguous()
      ? LU_pivots_broadcasted
      : LU_pivots_broadcasted.contiguous();

  lu_solve_stub(
      self.device().type(),
      result,
      LU_data_working_copy,
      LU_pivots_working_copy);
  return result;
}

Tensor& lu_solve_out(
    const Tensor& self,
    const Tensor& LU_data,
    const Tensor& LU_pivots,
    Tensor& result) {
  checkSameDevice("lu_solve", result, self);
  checkLinalgCompatibleDtype("lu_solve", result, self);
  Tensor result_tmp = at::lu_solve(self, LU_data, LU_pivots);
  at::native::resize_output(result, result_tmp.sizes());
  result.copy_(result_tmp);
  return result;
}

} // namespace native
} // namespace at<|MERGE_RESOLUTION|>--- conflicted
+++ resolved
@@ -3112,22 +3112,17 @@
 
 DEFINE_DISPATCH(cholesky_stub);
 
-<<<<<<< HEAD
 Tensor cholesky(const Tensor& self, bool upper) {
-=======
-Tensor cholesky(const Tensor &self, bool upper) {
-   TORCH_WARN_ONCE(
-    "torch.cholesky is deprecated in favor of torch.linalg.cholesky and will be ",
-    "removed in a future PyTorch release.\n",
-    "L = torch.cholesky(A)\n",
-    "should be replaced with\n",
-    "L = torch.linalg.cholesky(A)\n",
-    "and\n"
-    "U = torch.cholesky(A, upper=True)\n",
-    "should be replaced with\n",
-    "U = torch.linalg.cholesky(A.transpose(-2, -1).conj()).transpose(-2, -1).conj()"
-  );
->>>>>>> b8c57f0b
+  TORCH_WARN_ONCE(
+      "torch.cholesky is deprecated in favor of torch.linalg.cholesky and will be ",
+      "removed in a future PyTorch release.\n",
+      "L = torch.cholesky(A)\n",
+      "should be replaced with\n",
+      "L = torch.linalg.cholesky(A)\n",
+      "and\n"
+      "U = torch.cholesky(A, upper=True)\n",
+      "should be replaced with\n",
+      "U = torch.linalg.cholesky(A.transpose(-2, -1).conj()).transpose(-2, -1).conj()");
   if (self.numel() == 0) {
     return at::empty_like(self, LEGACY_CONTIGUOUS_MEMORY_FORMAT);
   }
@@ -3154,22 +3149,17 @@
   }
 }
 
-<<<<<<< HEAD
 Tensor& cholesky_out(const Tensor& self, bool upper, Tensor& result) {
-=======
-Tensor& cholesky_out(const Tensor &self, bool upper, Tensor &result) {
-   TORCH_WARN_ONCE(
-    "torch.cholesky is deprecated in favor of torch.linalg.cholesky and will be ",
-    "removed in a future PyTorch release.\n",
-    "L = torch.cholesky(A)\n",
-    "should be replaced with\n",
-    "L = torch.linalg.cholesky(A)\n",
-    "and\n"
-    "U = torch.cholesky(A, upper=True)\n",
-    "should be replaced with\n",
-    "U = torch.linalg.cholesky(A.transpose(-2, -1).conj()).transpose(-2, -1).conj()"
-  );
->>>>>>> b8c57f0b
+  TORCH_WARN_ONCE(
+      "torch.cholesky is deprecated in favor of torch.linalg.cholesky and will be ",
+      "removed in a future PyTorch release.\n",
+      "L = torch.cholesky(A)\n",
+      "should be replaced with\n",
+      "L = torch.linalg.cholesky(A)\n",
+      "and\n"
+      "U = torch.cholesky(A, upper=True)\n",
+      "should be replaced with\n",
+      "U = torch.linalg.cholesky(A.transpose(-2, -1).conj()).transpose(-2, -1).conj()");
   checkSameDevice("cholesky", result, self);
   checkLinalgCompatibleDtype("cholesky", result, self);
   Tensor result_tmp = at::cholesky(self, upper);
@@ -3765,17 +3755,12 @@
 
   For further details, please see the LAPACK documentation for GEQRF and ORGQR.
 */
-<<<<<<< HEAD
 void linalg_qr_out_helper(
     const Tensor& input,
     const Tensor& Q,
     const Tensor& R,
     bool compute_q,
     bool reduced_mode) {
-=======
-void linalg_qr_out_helper(const Tensor& input, const Tensor& Q, const Tensor& R, bool compute_q, bool reduced_mode) {
-
->>>>>>> b8c57f0b
   TORCH_INTERNAL_ASSERT(input.dim() >= 2);
 
   TORCH_INTERNAL_ASSERT(input.scalar_type() == Q.scalar_type());
@@ -3922,38 +3907,28 @@
   return std::tuple<Tensor&, Tensor&>(Q, R);
 }
 
-<<<<<<< HEAD
 std::tuple<Tensor, Tensor> qr(const Tensor& self, bool some) {
-=======
-std::tuple<Tensor,Tensor> qr(const Tensor& self, bool some) {
   TORCH_WARN_ONCE(
-    "torch.qr is deprecated in favor of torch.linalg.qr and will be removed in a future PyTorch release.\n",
-    "The boolean parameter 'some' has been replaced with a string parameter 'mode'.\n",
-    "Q, R = torch.qr(A, some)\n",
-    "should be replaced with\n",
-    "Q, R = torch.linalg.qr(A, 'reduced' if some else 'complete')"
-  );
->>>>>>> b8c57f0b
+      "torch.qr is deprecated in favor of torch.linalg.qr and will be removed in a future PyTorch release.\n",
+      "The boolean parameter 'some' has been replaced with a string parameter 'mode'.\n",
+      "Q, R = torch.qr(A, some)\n",
+      "should be replaced with\n",
+      "Q, R = torch.linalg.qr(A, 'reduced' if some else 'complete')");
   std::string mode = some ? "reduced" : "complete";
   return at::linalg_qr(self, mode);
 }
 
-<<<<<<< HEAD
 std::tuple<Tensor&, Tensor&> qr_out(
     const Tensor& self,
     bool some,
     Tensor& Q,
     Tensor& R) {
-=======
-std::tuple<Tensor&,Tensor&> qr_out(const Tensor& self, bool some, Tensor& Q, Tensor& R) {
   TORCH_WARN_ONCE(
-    "torch.qr is deprecated in favor of torch.linalg.qr and will be removed in a future PyTorch release.\n",
-    "The boolean parameter 'some' has been replaced with a string parameter 'mode'.\n",
-    "Q, R = torch.qr(A, some)\n",
-    "should be replaced with\n",
-    "Q, R = torch.linalg.qr(A, 'reduced' if some else 'complete')"
-  );
->>>>>>> b8c57f0b
+      "torch.qr is deprecated in favor of torch.linalg.qr and will be removed in a future PyTorch release.\n",
+      "The boolean parameter 'some' has been replaced with a string parameter 'mode'.\n",
+      "Q, R = torch.qr(A, some)\n",
+      "should be replaced with\n",
+      "Q, R = torch.linalg.qr(A, 'reduced' if some else 'complete')");
   std::string mode = some ? "reduced" : "complete";
   return at::linalg_qr_out(Q, R, self, mode);
 }
@@ -5084,28 +5059,23 @@
 // NOLINTNEXTLINE(cppcoreguidelines-avoid-non-const-global-variables)
 DEFINE_DISPATCH(eig_stub);
 
-<<<<<<< HEAD
 std::tuple<Tensor&, Tensor&> eig_out(
     const Tensor& self,
     bool eigenvectors,
     Tensor& e,
     Tensor& v) {
-=======
-std::tuple<Tensor&, Tensor&> eig_out(const Tensor& self, bool eigenvectors, Tensor& e, Tensor& v) {
   TORCH_WARN_ONCE(
-    "torch.eig is deprecated in favor of torch.linalg.eig and will be removed in a future ",
-    "PyTorch release.\n",
-    "torch.linalg.eig returns complex tensors of dtype cfloat or cdouble rather than real tensors ",
-    "mimicking complex tensors.\n",
-    "L, _ = torch.eig(A)\n",
-    "should be replaced with\n",
-    "L_complex = torch.linalg.eigvals(A)\n",
-    "and\n",
-    "L, V = torch.eig(A, eigenvectors=True)\n",
-    "should be replaced with\n",
-    "L_complex, V_complex = torch.linalg.eig(A)"
-  );
->>>>>>> b8c57f0b
+      "torch.eig is deprecated in favor of torch.linalg.eig and will be removed in a future ",
+      "PyTorch release.\n",
+      "torch.linalg.eig returns complex tensors of dtype cfloat or cdouble rather than real tensors ",
+      "mimicking complex tensors.\n",
+      "L, _ = torch.eig(A)\n",
+      "should be replaced with\n",
+      "L_complex = torch.linalg.eigvals(A)\n",
+      "and\n",
+      "L, V = torch.eig(A, eigenvectors=True)\n",
+      "should be replaced with\n",
+      "L_complex, V_complex = torch.linalg.eig(A)");
   TORCH_CHECK(self.dim() == 2, "input should be 2 dimensional");
   TORCH_CHECK(self.size(0) == self.size(1), "input should be square");
   TORCH_CHECK(
